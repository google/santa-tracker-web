{
  "name": "santatracker",
  "version": "2017.0.0",
  "private": true,
  "scripts": {
    "postinstall": "bower install; gulp"
  },
  "license": "Apache-2",
  "devDependencies": {
    "babel-core": "^6.26.0",
    "babel-preset-es2015": "^6.24.1",
    "browser-sync": "^2.9.12",
    "connect": "^3.6.5",
    "crisper": "^2.0.2",
    "del": "^2.0.2",
<<<<<<< HEAD
=======
    "dom5": "^2.3.0",
>>>>>>> f669b10d
    "google-closure-compiler": "^20171023.0.1",
    "gulp": "^3.9.0",
    "gulp-autoprefixer": "^3.1.0",
    "gulp-changed": "^1.3.0",
    "gulp-closure-compiler": "^0.3.1",
    "gulp-htmlmin": "^3.0.0",
    "gulp-limiter": "^1.0.0",
    "gulp-load-plugins": "^1.1.0",
    "gulp-newer": "^1.0.0",
    "gulp-replace": "~0.5.4",
    "gulp-sass": "^2.1.0",
    "gulp-util": "^3.0.7",
    "jsdom": "^9.8.3",
    "parse5": "^3.0.2",
    "polymer-bundler": "^3.1.0",
    "run-sequence": "^1.2.2",
    "serve-static": "^1.13.1",
    "through2": "^2.0.0",
    "uglify-es": "^3.1.3",
    "yargs": "^3.29.0"
  }
}<|MERGE_RESOLUTION|>--- conflicted
+++ resolved
@@ -13,10 +13,7 @@
     "connect": "^3.6.5",
     "crisper": "^2.0.2",
     "del": "^2.0.2",
-<<<<<<< HEAD
-=======
     "dom5": "^2.3.0",
->>>>>>> f669b10d
     "google-closure-compiler": "^20171023.0.1",
     "gulp": "^3.9.0",
     "gulp-autoprefixer": "^3.1.0",
