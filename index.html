<!DOCTYPE html>
<html lang="en" itemscope="itemscope" itemtype="http://schema.org/WebPage">
<head prefix="og: http://ogp.me/ns# article: http://ogp.me/ns/article#">
  <meta charset="utf-8">
  <meta name="viewport" content="width=device-width, minimum-scale=1.0, initial-scale=1.0, user-scalable=yes">
  <meta name="apple-mobile-web-app-capable" content="yes">

  <meta property="og:image" itemprop="image" name="thumbnail" content="https://maps.gstatic.com/mapfiles/santatracker/13/images/apple-touch-icon-144x144-precomposed.png">
  <meta name="description" content="Use Google Santa Tracker to follow Santa Claus on Google Maps as he makes his journey around the world.">

  <title>Google Santa Tracker</title>

  <link rel="stylesheet" href="//fonts.googleapis.com/css?family=Open+Sans:300,400,600,700,800|Lobster|Roboto&subset=all">

  <link rel="apple-touch-icon-precomposed" href="//maps.gstatic.com/mapfiles/santatracker/13/images/apple-touch-icon-precomposed.png">
  <link rel="apple-touch-icon-precomposed" sizes="57x57" href="//maps.gstatic.com/mapfiles/santatracker/13/images/apple-touch-icon-57x57-precomposed.png">
  <link rel="apple-touch-icon-precomposed" sizes="72x72" href="//maps.gstatic.com/mapfiles/santatracker/13/images/apple-touch-icon-72x72-precomposed.png">
  <link rel="apple-touch-icon-precomposed" sizes="114x114" href="//maps.gstatic.com/mapfiles/santatracker/13/images/apple-touch-icon-114x114-precomposed.png">
  <link rel="apple-touch-icon-precomposed" sizes="144x144" href="//maps.gstatic.com/mapfiles/santatracker/13/images/apple-touch-icon-144x144-precomposed.png">
  <link rel="shortcut icon" href="//maps.gstatic.com/mapfiles/santatracker/13/images/favicon.ico" >

  <script src="/components/webcomponentsjs/webcomponents.min.js"></script>
  <link rel="import" href="elements/elements.html">

  <style>
    html, body {
      font-family: 'Open Sans', sans-serif;
      font-size: 12px;
      overflow: hidden;
      height: 100%;
      margin: 0;
      padding: 0;
      background-color: #3ec4f0;
    }

    body[unresolved] {
      opacity: 1 !important; /* Override Polymer's FOUC. Control it ourselves. */
    }

    body:not([unresolved]) #preload_placeholder {
      display: none;
    }

    #preload_placeholder {
      position: absolute;
      top: 0;
      left: 0;
      right: 0;
      bottom: 0;
      background: url('images/village.gif') no-repeat 50% 50%;
      margin-top: -104px;
    }

    /* TODO(ericbidelman): remove. For testing. */
    #tempnav {
      z-index: 10000;
      position: fixed;
      top: 10px;
      left: 10px;
      color: #222;
    }
    #tempnav core-item {
      padding: 0 5px;
    }
    /* ---- */
  </style>
</head>
<body unresolved fullbleed layout vertical>

<!-- TODO(ericbidelman): Remove. Just for testing -->
<paper-menu-button icon="view-carousel" id="tempnav" title="Select a scene" noTransition>
  <core-item label="Village"><a href="#village"></a></core-item>
  <core-item label="Briefing"><a href="#briefing"></a></core-item>
  <core-item label="Rollercoaster"><a href="#rollercoaster"></a></core-item>
  <core-item label="Undersea"><a href="#undersea"></a></core-item>
  <core-item label="Windtunnel"><a href="#windtunnel"></a></core-item>
  <core-item label="Workshop"><a href="#workshop"></a></core-item>
</paper-menu-button>
<!-- ******************************************* -->

<template is="auto-binding" id="t">

  <!-- Route controller -->
  <flatiron-director route="{{route}}" autoHash></flatiron-director>

  <!-- Preloading scene overlay -->
  <preload-overlay value="{{selectedScene.preloadProgress || 0}}"
                   active?="{{selectedScene && !selectedScene.loaded}}"></preload-overlay>

  <lazy-pages selected="{{route}}" selectedItem="{{selectedScene}}" valueattr="route" unresolved>
    <village-scene route="village"
<<<<<<< HEAD
                   path="scenes/village/village-scene.html" hidden></village-scene>
    <briefing-scene route="briefing"
        path="scenes/briefing/briefing-scene.html" hidden></briefing-scene>
=======
        path="scenes/village/village-scene.html" hidden></village-scene>
    <matching-scene route="matching"
        path="scenes/matching/matching-scene.html" hidden></matching-scene>
>>>>>>> 42e8d268
    <workshop-scene route="workshop"
        path="scenes/workshop/workshop-scene.html" hidden></workshop-scene>
    <windtunnel-scene route="windtunnel"
        path="scenes/windtunnel/windtunnel-scene.html" hidden></windtunnel-scene>
    <rollercoaster-scene route="rollercoaster"
        path="scenes/rollercoaster/rollercoaster-scene.html" hidden></rollercoaster-scene>
    <undersea-scene route="undersea"
        path="scenes/undersea/undersea-scene.html" hidden></undersea-scene>
  </lazy-pages>

</template>

<div id="preload_placeholder"></div>

<script src="app.js"></script>
</body>
</html><|MERGE_RESOLUTION|>--- conflicted
+++ resolved
@@ -89,15 +89,11 @@
 
   <lazy-pages selected="{{route}}" selectedItem="{{selectedScene}}" valueattr="route" unresolved>
     <village-scene route="village"
-<<<<<<< HEAD
-                   path="scenes/village/village-scene.html" hidden></village-scene>
+        path="scenes/village/village-scene.html" hidden></village-scene>
     <briefing-scene route="briefing"
         path="scenes/briefing/briefing-scene.html" hidden></briefing-scene>
-=======
-        path="scenes/village/village-scene.html" hidden></village-scene>
     <matching-scene route="matching"
         path="scenes/matching/matching-scene.html" hidden></matching-scene>
->>>>>>> 42e8d268
     <workshop-scene route="workshop"
         path="scenes/workshop/workshop-scene.html" hidden></workshop-scene>
     <windtunnel-scene route="windtunnel"
