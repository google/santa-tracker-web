--- conflicted
+++ resolved
@@ -111,9 +111,6 @@
     </h2>
     <ul>
       <li hidden$="[[!a2hsAvailable]]"><a on-click="_onA2HSClick">
-<<<<<<< HEAD
-        <i18n-msg msgid="village_santa_a2hs">PLACEHOLDER_i18n</i18n-msg>
-=======
         <div hidden$="[[!onAndroid]]"]>
           <i18n-msg msgid="village_santa_a2hs">PLACEHOLDER_i18n</i18n-msg>
         </div>
@@ -123,7 +120,6 @@
         <div hidden$="[[!onOtherPlatform]]"]>
           <i18n-msg msgid="village_santa_a2hs_desktop">PLACEHOLDER_i18n</i18n-msg>
         </div>
->>>>>>> f669b10d
       </a></li>
       <li hidden$="[[!_holidaySeason]]"><a target="_blank" href$="[[localizeUrl('https://play.google.com/store/apps/details?id=com.google.android.apps.santatracker')]]">
         <i18n-msg msgid="village_get_the_app">PLACEHOLDER_i18n</i18n-msg>
@@ -163,8 +159,6 @@
       value: false,
     },
 
-<<<<<<< HEAD
-=======
     onAndroid: {
       type: Boolean,
       value: false,
@@ -180,7 +174,6 @@
       value: false,
     },
 
->>>>>>> f669b10d
   },
 
   _computeTodayHouseBackgroundStyle: function(todayHouse) {
@@ -210,10 +203,7 @@
   _onA2HSClick: function() {
     this.a2hsevent.prompt();
     this.a2hsAvailable = false;
-<<<<<<< HEAD
-=======
     this.fire('close-drawer');
->>>>>>> f669b10d
   },
 
   /**
@@ -229,23 +219,17 @@
   },
 
   handleBeforeInstallPrompt: function(e) {
-<<<<<<< HEAD
-=======
     e.preventDefault();
->>>>>>> f669b10d
     this.a2hsevent = e;
     this.a2hsAvailable = true;
   },
 
-<<<<<<< HEAD
-=======
   ready: function() {
     this.onAndroid = navigator.userAgent.match(/Android/i);
     this.onChromeOS = navigator.userAgent.match(/CrOS/i);
     this.onOtherPlatform = !this.onAndroid && !this.onChromeOS;
   },
 
->>>>>>> f669b10d
   attached: function() {
     this.listen(window, 'beforeinstallprompt', 'handleBeforeInstallPrompt');
   },
