<!--
Copyright 2015 Google Inc. All rights reserved.

Licensed under the Apache License, Version 2.0 (the "License"); you may not use
this file except in compliance with the License. You may obtain a copy of the
License at

      http://www.apache.org/licenses/LICENSE-2.0

Unless required by applicable law or agreed to in writing, software distributed
under the License is distributed on an "AS IS" BASIS, WITHOUT WARRANTIES OR
CONDITIONS OF ANY KIND, either express or implied. See the License for the
specific language governing permissions and limitations under the License.
-->
<link rel="import" href="../../components/polymer/polymer.html">

<link rel="import" href="../santa-app-behavior.html">

<link rel="import" href="../../components/paper-icon-button/paper-icon-button.html">

<link rel="import" href="../../components/app-layout/app-header/app-header.html">
<link rel="import" href="../../components/app-layout/app-scroll-effects/effects/waterfall.html">
<link rel="import" href="../../components/app-layout/app-scroll-effects/effects/fade-background.html">
<link rel="import" href="../../components/app-layout/app-drawer-layout/app-drawer-layout.html">
<link rel="import" href="../../components/app-layout/app-drawer/app-drawer.html">
<link rel="import" href="../../components/app-layout/app-toolbar/app-toolbar.html">
<link rel="import" href="../../components/app-layout/app-header-layout/app-header-layout.html">

<link rel="import" href="../../components/iron-icon/iron-icon.html">
<link rel="import" href="../santa-buttons/santa-buttons.html">
<link rel="import" href="../santa-icons.html">
<link rel="import" href="../santa-state.html">
<link rel="import" href="santa-chrome_module.html">

<dom-module id="santa-chrome">
<template>
  <style include="santa-chrome_module">
    app-drawer {
      --app-drawer-content-container: {
        box-shadow: 2px 0 0 rgba(0,0,0,0.125);
      };
    }
    app-header {
      --app-header-background-rear-layer: {
        background-color: var(--santa-header-color, rgb(48,203,236));
      };
      --app-header-shadow: {
        bottom: 0;  /** this is -5px by default */
        box-shadow: 0 2px 0 rgba(0,0,0,0.25);
      };
    }
  </style>
  <santa-state offline="{{_offline}}"></santa-state>

  <app-drawer-layout fullbleed force-narrow on-click="_maybeCloseButtons">
    <app-drawer id="drawer" opened="{{_drawerOpened}}" slot="drawer">
      <div class="drawer-content">
        <app-toolbar class="close-sidebar" on-tap="closeDrawer">
          <paper-icon-button icon="santa:close"></paper-icon-button>
          <span><i18n-msg msgid="close">PLACEHOLDER_i18n</i18n-msg></span>
        </app-toolbar>
        <slot name="drawer"></slot>
      </div>
    </app-drawer>
    <app-header-layout fullbleed>
      <app-header fixed effects="waterfall fade-background" slot="header">
        <div id="fixed-background"></div>
        <app-toolbar hidden$="[[disabled]]">
          <paper-icon-button icon="santa:menu" drawer-toggle
              class="toolbar-icon"></paper-icon-button>
          <div class="title">
            <a class="linkwrap" href$="[[urlFor('')]]" on-click="_onTitleClick">
              <div id="logo" title="Google"></div>
              <h1>
                <i18n-msg msgid="santatracker">PLACEHOLDER_i18n</i18n-msg>
              </h1>
            </a>
          </div>
          <div class="feature">
            <slot name="feature"></slot>
          </div>
          <santa-buttons id="buttons"
              has-game-buttons="[[hasGameButtons]]"
              mute="{{mute}}"
              pause="{{pause}}"></santa-buttons>
        </app-toolbar>
      </app-header>

      <div id="main-content">
        <slot></slot>
      </div>

    </app-header-layout>
  </app-drawer-layout>

<<<<<<< HEAD
  <section id="buttons">
    <div class="button-set primary" hidden$="[[disabled]]">
      <button id="sound" on-click="_toggleSounds"
              class$="[[_computeTernary(mute, 'off', 'on')]]">
      </button>
      <button id="pause" disabled$="[[!hasGameButtons]]" on-click="_togglePause"
              class$="[[_computeTernary(pause, 'paused', 'playing')]]">
        <iron-icon class="pause" icon="santa:pause"></iron-icon>
        <iron-icon class="play" icon="santa:play"></iron-icon>
      </button>
    </div>

    <div class$="button-set alternate [[_computeTernary(_offline, '', 'hidden')]]">
      <button id="offline" disabled>
        <iron-icon icon="santa:offline"></iron-icon>
      </button>
    </div>
  </section>

=======
>>>>>>> f669b10d
</template>
<script>
(function() {
  Polymer({
    is: 'santa-chrome',

    behaviors: [
      window.SantaAppBehavior,
    ],

    properties: {

      /**
       * Whether the top-right buttons are visible.
       */
      _buttonsOpen: {
        type: Boolean,
        value: false,
      },

      /**
       * Whether the current scene has 'game buttons', reset and pause.
       */
      hasGameButtons: {
        type: Boolean,
        value: false,
      },

      /**
       * True if sounds should be muted.
       */
      mute: {
        type: Boolean,
<<<<<<< HEAD
        value: function() { return !!window.DEV; },
=======
        value: () => !!window.DEV,
>>>>>>> f669b10d
        notify: true,
      },

      /**
       * True if the game should be paused.
       */
      pause: {
        type: Boolean,
        value: false,
        notify: true,
      },

      /**
       * True if the drawer is opened. Used for Analytics.
       */
      _drawerOpened: {
        type: Boolean,
        observer: '_drawerOpenedChanged',
      },

      /**
       * Whether to disable this `santa-chrome` completely, effectively hiding
       * its contents. Used by cast.
       */
      disabled: {
        type: Boolean,
      },

      /** Sharing options available. */
      shareOptions: {
        type: Array,
      },
<<<<<<< HEAD

    },
=======
>>>>>>> f669b10d

    },

    /**
     * Close the `santa-chrome` drawer.
     * @return {boolean} true if the drawer was closed
     */
    closeDrawer: function() {
      const wasClosed = this.$.drawer.opened;
      this.$.drawer.close();
      window.santaApp.focus();
      return wasClosed;
    },

    _drawerOpenedChanged: function() {
      if (this._drawerOpened) {
        window.ga('send', 'event', 'nav', 'click', 'drawer');
      }
    },

<<<<<<< HEAD
    _onShare: function(ev) {
      window.ga('send', 'event', 'nav', 'click', 'share');
      const p = ev.target.closest('paper-icon-button');
      if (p) {
=======
    _maybeCloseButtons: function(ev) {
      if (this.$.buttons.close()) {
>>>>>>> f669b10d
        ev.preventDefault();
        ev.stopPropagation();
      }
    },

    _onTitleClick: function() {
      window.ga('send', 'event', 'nav', 'click', 'title');
    },

  });
}());
</script>
</template><|MERGE_RESOLUTION|>--- conflicted
+++ resolved
@@ -93,28 +93,6 @@
     </app-header-layout>
   </app-drawer-layout>
 
-<<<<<<< HEAD
-  <section id="buttons">
-    <div class="button-set primary" hidden$="[[disabled]]">
-      <button id="sound" on-click="_toggleSounds"
-              class$="[[_computeTernary(mute, 'off', 'on')]]">
-      </button>
-      <button id="pause" disabled$="[[!hasGameButtons]]" on-click="_togglePause"
-              class$="[[_computeTernary(pause, 'paused', 'playing')]]">
-        <iron-icon class="pause" icon="santa:pause"></iron-icon>
-        <iron-icon class="play" icon="santa:play"></iron-icon>
-      </button>
-    </div>
-
-    <div class$="button-set alternate [[_computeTernary(_offline, '', 'hidden')]]">
-      <button id="offline" disabled>
-        <iron-icon icon="santa:offline"></iron-icon>
-      </button>
-    </div>
-  </section>
-
-=======
->>>>>>> f669b10d
 </template>
 <script>
 (function() {
@@ -148,11 +126,7 @@
        */
       mute: {
         type: Boolean,
-<<<<<<< HEAD
-        value: function() { return !!window.DEV; },
-=======
         value: () => !!window.DEV,
->>>>>>> f669b10d
         notify: true,
       },
 
@@ -185,11 +159,6 @@
       shareOptions: {
         type: Array,
       },
-<<<<<<< HEAD
-
-    },
-=======
->>>>>>> f669b10d
 
     },
 
@@ -210,15 +179,8 @@
       }
     },
 
-<<<<<<< HEAD
-    _onShare: function(ev) {
-      window.ga('send', 'event', 'nav', 'click', 'share');
-      const p = ev.target.closest('paper-icon-button');
-      if (p) {
-=======
     _maybeCloseButtons: function(ev) {
       if (this.$.buttons.close()) {
->>>>>>> f669b10d
         ev.preventDefault();
         ev.stopPropagation();
       }
