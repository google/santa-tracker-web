--- conflicted
+++ resolved
@@ -242,7 +242,6 @@
       color: String,
 
       /**
-<<<<<<< HEAD
 -      * True if sounds should be muted.
        */
       mute: {
@@ -251,12 +250,12 @@
         notify: true,
         observer: '_muteChanged'
       },
-=======
+
+      /**
        * Whether to disable interactions with `santa-chrome`, and the drawer completely.
        * Used by cast.
        */
       disabled: Boolean,
->>>>>>> cfc36aab
 
       /**
        * Whether this toolbar should be fixed: always solid, with content below.
