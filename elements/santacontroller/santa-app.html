<!--
Copyright 2015 Google Inc. All rights reserved.

Licensed under the Apache License, Version 2.0 (the "License"); you may not use
this file except in compliance with the License. You may obtain a copy of the
License at

      http://www.apache.org/licenses/LICENSE-2.0

Unless required by applicable law or agreed to in writing, software distributed
under the License is distributed on an "AS IS" BASIS, WITHOUT WARRANTIES OR
CONDITIONS OF ANY KIND, either express or implied. See the License for the
specific language governing permissions and limitations under the License.
-->
<link rel="import" href="../../components/polymer/polymer.html">

<link rel="import" href="../../components/iron-a11y-keys/iron-a11y-keys.html">
<link rel="import" href="../santa-tracker-router.html">
<link rel="import" href="../preloader/preload-overlay.html">
<!-- <link rel="import" href="../calendar/calendar-nav.html"> -->
<link rel="import" href="../lazy-pages.html">

<link rel="import" href="dependencies.html">

<!--
Santa Tracker app.
-->
<dom-module id="santa-app">
<template>
  <!-- Keyboard handler -->
  <iron-a11y-keys keys="esc" on-keys-pressed="_escHandler"></iron-a11y-keys>

  <!-- Preloading scene overlay -->
  <preload-overlay id="preloader"></preload-overlay>

  <!-- Route controller -->
  <santa-tracker-router route="{{route}}" scene-params="{{sceneParams}}" auto-hash></santa-tracker-router>

  <!-- Scenes -->
  <lazy-pages id="lazypages" preloader="[[preloader]]" selected="{{route}}" selected-item="{{selectedScene}}" attr-for-selected="route" selected-attribute="active">

    <!-- TODO: replace with real village when done migration -->
    <dummy-scene route="village" always-active
        path$="scenes/dummy/dummy-scene_[[language]].html"></dummy-scene>

<<<<<<< HEAD
    <about-scene route="about"
        path$="scenes/about/about-scene_[[language]].html"></about-scene>

    <blimp-scene route="blimp"
        path$="scenes/blimp/blimp-scene_[[language]].html"></blimp-scene>
=======
    <airport-scene route="airport"
        path$="scenes/airport/airport-scene_[[language]].html"></airport-scene>
>>>>>>> 901cf0f6

    <boatload-scene route="boatload"
        path$="scenes/boatload/boatload-scene_[[language]].html"
        loading-bg-color="#8fd7f7"
        loading-src="scenes/boatload/img/loading.svg"></boatload-scene>

    <briefing-scene route="briefing"
        path$="scenes/briefing/briefing-scene_[[language]].html"></briefing-scene>

    <commandcentre-scene route="commandcentre"
        path$="scenes/commandcentre/commandcentre-scene_[[language]].html"
        loading-bg-color="rgb(129,208,0)"></commandcentre-scene>

    <factory-scene route="factory"
        path$="scenes/factory/factory-scene_[[language]].html"
        loading-bg-color="rgb(129,208,0)"></factory-scene>

    <glider-scene route="glider"
        path$="scenes/glider/glider-scene_[[language]].html"
        loading-bg-color="#8d23a9"
        loading-src="scenes/glider/img/loading.svg"></glider-scene>

    <jetpack-scene route="jetpack"
        path$="scenes/jetpack/jetpack-scene_[[language]].html"
        loading-bg-color="#8fd7f7"
        loading-src="scenes/jetpack/img/loading.svg"></jetpack-scene>

    <latlong-scene route="latlong"
        path$="scenes/latlong/latlong-scene_[[language]].html"
        loading-bg-color="#ffcc00"
        loading-src="scenes/latlong/img/loading.svg"></latlong-scene>

    <playground-scene route="playground"
        path$="scenes/playground/playground-scene_[[language]].html"
        loading-bg-color="rgb(251, 191, 44)"></playground-scene>

    <postcard-scene route="postcard"
        path$="scenes/postcard/postcard-scene_[[language]].html"
        loading-bg-color="rgb(244, 123, 32)"
        loading-src="scenes/postcard/img/loading.gif"></postcard-scene>

    <presentdrop-scene route="presentdrop"
        path$="scenes/presentdrop/presentdrop-scene_[[language]].html"
        loading-bg-color="#8fd7f7"
        loading-src="scenes/presentdrop/img/loading.svg"></presentdrop-scene>

    <racer-scene route="racer"
        path$="scenes/racer/racer-scene_[[language]].html"
        loading-bg-color="#8fd7f7"
        loading-src="scenes/racer/img/loading.svg"></racer-scene>

    <santaselfie-scene route="santaselfie"
        path$="scenes/santaselfie/santaselfie-scene_[[language]].html"
        loading-bg-color="#83D7F5"
        loading-src="scenes/santaselfie/img/loading.svg"></santaselfie-scene>

    <streetview-scene route="streetview"
        path$="scenes/streetview/streetview-scene_[[language]].html"
        loading-bg-color="rgb(129,208,0)"></streetview-scene>

    <windtunnel-scene route="windtunnel"
        path$="scenes/windtunnel/windtunnel-scene_[[language]].html"
        loading-bg-color="rgb(129,208,0)"></windtunnel-scene>

    <undersea-scene route="undersea"
        path$="scenes/undersea/undersea-scene_[[language]].html"></undersea-scene>

    <!-- TODO: rest of scenes to Polymer 1.0 -->

  </lazy-pages>

</template>
<script>
(function() {

var DEFAULT_ROUTE = 'village';
var TRACKER_ROUTE = 'tracker';
var VALID_ROUTES = [];

// Routes/scenes which should always be accessible, no matter what the day.
// These scenes are also not removed from the lazy-page switching.
var PERMANENT_ROUTES = ['village', 'calendar', 'about', 'dummy'];

var VIDEO_ROUTES = [
  'trailer', 'carpool', 'liftoff', 'jingle', 'satellite', 'temptation',
  'office', 'tired', 'com-room', 'reload', 'slacking-off'
];

// Routes/scenes unlocked with the tracker (including all video routes)
var TRACKER_ROUTES = ['blimp', 'island', 'undersea', 'icecave', 'runner',
    'latlong', 'glider', 'trivia'].concat(VIDEO_ROUTES);

/**
  * Checks whether the passed dates are the same calendar day.
  * @param {!Date} date1
  * @param {!Date} date2
  * @return {boolean} whether the dates are the same calendar day
  */
function isSameDay(date1, date2) {
  return date1.getMonth() == date2.getMonth() &&
         date1.getDate() == date2.getDate() &&
         date1.getYear() == date2.getYear();
}

// TODO(bckenny): Restore Cast mixin
Polymer({
  is: 'santa-app',
  hostAttributes: {'tabindex': '0'},

  properties: {

    /**
     * The preloader used inside this element. This is provided as a binding
     * helper.
     */
    preloader: {
      type: Element,
      readOnly: true,
      value: function() {
        return this.$.preloader;
      }
    },

    /**
     * When Santa's flight is finished, in ms.
     */
    countDownEndDate: {
      type: Number
    },

    /**
     * When Santa's flight is finished.
     * TODO(samthor): Why is this a 'const'-style var and the above not?
     */
    FLIGHT_FINISHED: {
      type: Number
    },

    /**
     * The house metadata, including unlock information.
     */
    houses: {
      type: Array,
      value: function() {
        return [];
      }
    },

    /**
     * If the browser is hdpi.
     */
    hdpi: {
      type: Boolean,
      value: function() {
        return 'devicePixelRatio' in window && devicePixelRatio > 1.5 || false;
      }
    },

    /**
     * The current language locale.
     */
    language: {
      type: String,
      observer: '_languageChanged',
      value: document.documentElement.lang || 'en'
    },

    /**
     * The currently open scene.
     */
    selectedScene: {
      type: Element,
      observer: '_selectedSceneChanged',
      value: null
    },

    /**
     * The previously selected scene route.
     */
    prevSelectedRoute: {
      type: String,
      observer: '_prevSelectedRouteChanged',
      value: null
    },

    /**
     * Current URL route.
     */
    route: {
      type: String,
      observer: '_routeChanged'
    },

    /**
     * Analytics service.
     */
    analyticsService: {
      type: Object
    },

    /**
     * Page/Scene visibility manager.
     */
    visibilityService: {
      type: Object
    },

    /**
     * The mode of the scene. Possible values are: 'cast' or 'embed'.
     */
    mode: {
      type: String
    },

    /**
     * True when Santa's schedule has been checked for the first time.
     */
    scheduleChecked: {
      type: Boolean,
      value: false
    },

    /**
     * True when the tracker intro scene has been shown.
     * TODO(samthor): Doesn't seem to be used
     */
    _hasTrackerIntroShown: {
      type: Boolean,
      value: false
    },

    /**
     * Full list of tracker destinations as they've come in.
     */
    destinations: {
      type: Array
    },

    /**
     * Full list of timeline feed items.
     */
    timeline: {
      type: Array,
      value: function() {
        return [];
      }
    },

    /**
     * List of video routes. Used for template binding.
     */
    VIDEO_ROUTES: {
      type: Array,
      readOnly: true,
      value: VIDEO_ROUTES
    },

    /**
     * A reference to the streetview house in houses.js, for restoration after
     * postFlight.
     */
    streetviewHouse: {
      type: Object,
      value: null
    },

    /**
     * True when the countdown is complete.
     */
    postCountdown: {
      type: Boolean,
      value: false,
      reflectToAttribute: true,
      observer: '_postCountdownChanged'
    },

    /**
     * True when Santa's flight is complete.
     */
    postFlight: {
      type: Boolean,
      value: false,
      reflectToAttribute: true,
      observer: '_postFlightChanged'
    },

  },

  listeners: {
    'scene-progress': 'onSceneProgress',
    'iframe-focus-change': 'onIframeFocusChange',
    'analytics-track-event': 'trackEvent',
    'analytics-track-perf': 'trackPerf',
    'analytics-time-start': 'timeStart',
    'analytics-time-end': 'timeEnd',
    'analytics-track-social': 'trackSocial',
    'analytics-track-game-start': 'trackGameStart',
    'analytics-track-game-quit': 'trackGameQuit',
    'analytics-track-game-over': 'trackGameOver',
    'tracker-action': 'onTrackerAction',
    'countdown-timer-finish': 'onCountdownFinish',
    'tracker-end': 'onTrackerEnd'
  },

  /**
   * Handles a loading progress hint, hiding or displaying the preloader.
   */
  onSceneProgress: function() {
    var scene = this.selectedScene;
    if (scene) {
      this.$.preloader.active = !scene.loaded;
      this.$.preloader.value = scene.preloadProgress;
    } else {
      this.$.preloader.active = false;
    }
  },

  created: function() {
    // silence the noisy things
    if (!window.DEV) {
      console.log = function(){};
    }

    this.analyticsService = new Analytics();
    this.visibilityService = new VisibilityManager(this);
    this.visibilityService.addOnPauseListener(this.onPause.bind(this));
    this.visibilityService.addOnResumeListener(this.onResume.bind(this));
  },

  ready: function() {
    this.houses = window.HOUSES;
    this.config = window.SANTA_CONFIG;
    delete window.HOUSES; // cleanup
    delete window.SANTA_CONFIG; // cleanup

    this.countDownEndDate = this.config.COUNTDOWN_END_DATE;
    this.FLIGHT_FINISHED = this.config.FLIGHT_FINISHED;

    var apiClient = getUrlParameter('api_client') || 'web';
    if (!apiClient.match(/^[a-zA-Z_]*$/)) {
      apiClient = 'web';
    }

    var loadSound = true;

    switch (apiClient) {
      case 'web_chromecast':
        this.mode = 'cast';
        this.initChromecast();
        loadSound = false;

        break;
      case 'web_embed':
        this.mode = 'embed';
        loadSound = false;
        break;
      default:
        break;
    }

    if (loadSound) {
      var sc = new SoundController(this.soundsLoaded.bind(this));
      this.addEventListener('sound-preload', sc.loadSounds.bind(sc));
      this.addEventListener('sound-ambient', sc.playAmbientSounds.bind(sc));
      this.addEventListener('sound-trigger', sc.playSound.bind(sc));
    }

    // TODO(samthor): santaService seems to be obsfucated
    // this.santaService = new SantaService(apiClient, this.language);
    // this.santaService.sync(this._checkSchedule.bind(this));
    //
    // this.santaService.addListener('destinations_changed', function(destinations) {
    //   this.destinations = destinations || [];
    // }.bind(this));
    //
    // this.santaService.addListener('timeline_changed', function(timeline) {
    //   this.timeline = timeline || [];
    // }.bind(this));
    //
    // this.santaService.addListener('kill', function justKillMe() {
    //   this.analyticsService.trackEvent('API', 'killed');
    //   // redirect after analytics has been processed
    //   this.analyticsService.executeFunction(function errorRedirect() {
    //     window.location = 'https://santatracker.google.com' +
    //         location.pathname.replace(/[^\/]*$/, '') + 'error.html';
    //   });
    // }.bind(this));

    this._prepareHouses();

    this._checkSchedule();
    if (!this.route) {
      this.route = this.defaultRoute;
    }
  },

  /**
   * Catch-all place to do some kind of initialization of houses.
   */
  _prepareHouses: function() {
    var castMode = this.mode === 'cast';
    var ios = navigator.userAgent.match(/iPhone|iPod|iPad/i);
    var spanglish = /^e(n|s)/.test(this.language);

    for (var i = this.houses.length - 1; i >= 0; i--) {
      var house = this.houses[i];

      // if on chromecast, disable any houses not suitable for cast
      house.disabled = (castMode && !house.cast) || house.disabled;

      switch (house.module) {
        case 'app':
          // Disable Google Play house on iOS devices
          house.disabled = ios || house.disabled;
          break;
        case 'streetview':
          // remove streetview where callfromsanta supported (en|en-GB|es|es-419)
          // Save the object for postFlight (when callfromsanta will be disabled)
          if (spanglish && !this.postFlight) {
            this.streetviewHouse = this.houses.splice(i, 1)[0];
          }
          break;
        case 'callfromsanta':
          // remove callfromsanta where not supported (leaving streetview) or
          // after Santa's flight has concluded.
          if (!spanglish || this.postFlight) {
            this.houses.splice(i, 1);
          }
          break;
      }
    }
  },

  get defaultRoute() {
    return this.postCountdown ? TRACKER_ROUTE : DEFAULT_ROUTE;
  },

  _languageChanged: function() {
    // TODO(samthor): santaService seems to be obsfucated
    // this.santaService.lang_ = this.language;
  },

  _selectedSceneChanged: function(newValue, oldValue) {
    if (oldValue === newValue) {
      return;
    }
    if (oldValue && oldValue.route) {
      this.prevSelectedRoute = oldValue.route;
    }
    // Let the selected scene know about params.
    // TODO(samthor): How does this interact with two-way binding?
    if (this.selectedScene) {
      this.selectedScene.sceneParams = this.sceneParams;
    }
  },

  _prevSelectedRouteChanged: function() {
    if (!this.prevSelectedRoute) {
      return;
    }

    // Only remove certain elements from the DOM.
    var dontRemoveEl = PERMANENT_ROUTES.indexOf(this.prevSelectedRoute) != -1;
    if (dontRemoveEl) {
      return;
    }

    var prevSelectedScene = null;
    for (var i = 0, scene; scene = this.$.lazypages.items[i]; ++i) {
      if (scene.route == this.prevSelectedRoute) {
        prevSelectedScene = scene;
        break;
      }
    }

    // Remove previous scene if it shouldn't always be active.
    if (prevSelectedScene && !prevSelectedScene.alwaysActive) {
      var dom = Polymer.dom(this.$.lazypages);
      dom.removeChild(prevSelectedScene);

      // Re-construct removed scene and add it back to lazy-pages. Note that
      // loading-* isn't copied, since the element is already loaded.
      var el = document.createElement(prevSelectedScene.localName);
      el.route = prevSelectedScene.route;
      el.santaApp = this;
      el.loaded = true;

      dom.appendChild(el);
    }
  },

  _routeChanged: function() {
    // Check if the new route needs a special-case redirect or if it is valid.
    // If this changes the route, routeChanged() will be called again, repeating
    // until this.route passes through validateRoute() successfully.
    var requestedRoute = this.route;
    switch (requestedRoute) {
      case 'tourist':
        // tourist and trailer are synonymous
        this.route = 'trailer';
        break;
      case 'gumballs':
        this.route = 'gumball';
        break;
    }
    this.validateRoute();

    if (requestedRoute === this.route) {
      // Route is valid. Send to analytics and load the scene.
      this.trackPageview('/' + this.route);
    } else if (requestedRoute !== '') {
      // The requested route was changed.
      var currentRoute = null;
      var pageUrl = location.href.substr(0, location.href.length - location.hash.length);
      if (pageUrl) {
        if (this.selectedScene == null) {
          console.warn('routeChanged but scene is null, route', requestedRoute, new Error());
        } else {
          currentRoute = pageUrl + '#' + this.selectedScene.route;
        }
      }
      this.fire('analytics-track-event', { category: 'Routing',
          action: 'Invalid Route Source', label: currentRoute});
      this.fire('analytics-track-event', { category: 'Routing',
          action: 'Invalid Route', label: '/' + requestedRoute});
    }
  },

  validateRoute: function() {
    if (this.scheduleChecked) {
      var valid = (VALID_ROUTES.indexOf(this.route) != -1 &&
                   this.sceneIsUnlocked(this.route)) ||
                   (this.postCountdown && this.route == TRACKER_ROUTE);
      if (!valid) {
        this.route = this.defaultRoute;
      }
    }
  },

  onPause: function() {
    this.fire('sound-ambient', 'global_blur');
    this.fire('sound-ambient', 'global_pause');
    if (this.selectedScene && this.selectedScene.fire) {
      this.selectedScene.fire('scene-pause', true);
    }
  },

  onResume: function() {
    this.fire('sound-ambient', 'global_focus');
    this.fire('sound-ambient', 'global_unpause');
    if (this.selectedScene && this.selectedScene.fire) {
      this.selectedScene.fire('scene-pause', false);
    }
  },

  soundsLoaded: function(soundsName) {
    // TODO(bckenny): selectedScene.fire check may be unecessary as it's not
    // clear if it's possible for selectedScene to not be upgraded by this point
    if (this.selectedScene && this.selectedScene.fire) {
      this.selectedScene.fire('sounds-loaded', soundsName);
    }
  },

  trackPageview: function(path) {
    this.analyticsService.trackPageView(path);
  },

  trackEvent: function(e, detail) {
    this.analyticsService.trackEvent(
        detail.category, detail.action, detail.label, detail.value);
  },

  trackPerf: function(e, detail) {
    this.analyticsService.trackPerf(
        detail.category, detail.variable, detail.time, detail.label, detail.maxTime);
  },

  timeStart: function(e, detail) {
    this.analyticsService.timeStart(
        detail.category, detail.variable, detail.time);
  },

  timeEnd: function(e, detail) {
    this.analyticsService.timeEnd(
        detail.category, detail.variable, detail.time, detail.label, detail.maxTime);
  },

  trackSocial: function(e, detail) {
    this.analyticsService.trackSocial(
        detail.network, detail.action, detail.target);
  },

  trackGameStart: function(e, detail) {
    this.analyticsService.trackGameStart(detail.gameId || detail.gameid);
  },

  trackGameQuit: function(e, detail) {
    this.analyticsService.trackGameQuit(detail.gameId || detail.gameid,
        detail.level, detail.timePlayed);
  },

  trackGameOver: function(e, detail) {
    this.analyticsService.trackGameOver(
        detail.gameId || detail.gameid, detail.score, detail.level,
        detail.timePlayed);
  },

  onIframeFocusChange: function(e, detail) {
    if (detail === 'blur') {
      this.visibilityService.pauseIframe();
    } else if (detail === 'focus') {
      this.visibilityService.resumeIframe();
    }
  },

  /**
   * When the flight finishes, check if any houses in the village need to be
   * shutoff, kicking out of invalid routes if necessary.
   */
  _postFlightChanged: function() {
    for (var i = 0; i < this.houses.length; i++) {
      // In regions where callfromsanta was supported, replace it with the
      // streetviewHouse used in other regions
      if (this.houses[i].module === 'callfromsanta') {
        if (this.streetviewHouse) {
          this.houses[i] = this.streetviewHouse;
        } else {
          this.houses[i].disabled = true;
        }
      }

      // lock more houses here, if needed
    }

    // allowed routes may have changed, so check again
    this._checkSchedule();
  },

  _postCountdownChanged: function() {
    document.body.classList.add('posttakeoff');
  },

  /**
   * @param number index
   */
  unlockHouse: function(idx) {
    var house = this.houses[idx];
    if (!house) {
      return;
    }

    // house is melted unless it's disabled
    house.iced = house.disabled;
  },

  unlockAllHouses: function() {
    for (var i = 0, house; house = this.houses[i]; ++i) {
      this.unlockHouse(i);
      house.today = false;
      house.tomorrow = false;
    }
  },

  lockAllHouses: function() {
    for (var i = 0, house; house = this.houses[i]; ++i) {
      house.iced = true;
      house.today = false;
      house.tomorrow = false;
    }
  },

  sceneIsUnlocked: function(moduleName) {
    for (var i = 0, house; house = this.houses[i]; ++i) {
      if (house.module === moduleName) {
        return !house.disabled && (this.santaService.now() > house.launchDate);
      }
    }

    // Certain scenes don't have associated houses. Whitelist them.
    if (PERMANENT_ROUTES.indexOf(moduleName) != -1) {
      return true;
    }

    if (this.postCountdown && TRACKER_ROUTES.indexOf(moduleName) != -1) {
      return true;
    }

    return false;
  },

  /**
   * Timeout for _checkSchedule.
   */
  _scheduleTimeout: null,

  /**
   * Unlocks the correct houses based on the day (index).
   * @private
   */
  _checkSchedule: function() {
    if (window.DEV) {
      console.info('dev, unlocking all houses');
      this.unlockAllHouses();
      return;
    }

    var todayDate = this.santaService.dateNow();
    var tomorrowDate = new Date(todayDate);
    tomorrowDate.setDate(todayDate.getDate() + 1);

    // Set post countdown/post flight flags based on current time.
    this.postFlight = todayDate >= this.FLIGHT_FINISHED;
    this.postCountdown = todayDate > this.countDownEndDate && !this.postFlight;

    switch(todayDate.getMonth()) {
      case 11: // DECEMBER
        // Update house status based on today's date.
        for (var i = 0; i < this.houses.length; i++) {
          var house = this.houses[i];

          if (house.launchDate <= todayDate) {
            this.unlockHouse(i);
            house.today = isSameDay(house.launchDate, todayDate);
            house.tomorrow = false;
          } else {
            house.iced = true;
            house.today = false;
            house.tomorrow = isSameDay(house.launchDate, tomorrowDate);
          }
        }
        break;
      case 0: // JAN
        // All houses in Jan are unlocked. Full experience baby!
        this.unlockAllHouses();
        break;
      default:
        // noop
        this.lockAllHouses();
    }

    this.scheduleChecked = true;
    this.validateRoute();

    // Check again at the next hour tick.
    var timeTillHour = (60 - todayDate.getMinutes()) * 60 * 1000;
    this._scheduleTimeout = this.async(this._checkSchedule, null, timeTillHour);
  },

  _escHandler: function(e, detail) {
    switch (e.detail.key) {
      case 'esc':
        this.route = this.defaultRoute;
        break;
    }
  },

  onTrackerAction: function(e, detail) {
    // Note: needs to go qS() because DOM is not guaranteed to exist if on cast.
    var calendar = this.$.lazypages.querySelector('calendar-nav');
    if (!calendar) {
      return; // cast mode
    }
    if (detail.type == 'tracker-toggle') {
      calendar.trackerActive = detail.active;
    } else if (detail.type == 'city-toggle') {
      calendar.cityFeedActive = detail.active;
    }
  },

  onCountdownFinish: function(e, detail) {
    // Redirect village -> tracker when the countdown finishes. This allows
    // users to go back to the village.
    if (!this.postCountdown) {
      this._checkSchedule();
      if (this.postCountdown && this.route === DEFAULT_ROUTE) {
        this.route = TRACKER_ROUTE;
      }
    }
  },

  onTrackerEnd: function(e, detail) {
    this._checkSchedule();
  }

});

})();
</script>
</dom-module><|MERGE_RESOLUTION|>--- conflicted
+++ resolved
@@ -43,16 +43,14 @@
     <dummy-scene route="village" always-active
         path$="scenes/dummy/dummy-scene_[[language]].html"></dummy-scene>
 
-<<<<<<< HEAD
     <about-scene route="about"
         path$="scenes/about/about-scene_[[language]].html"></about-scene>
 
+    <airport-scene route="airport"
+        path$="scenes/airport/airport-scene_[[language]].html"></airport-scene>
+
     <blimp-scene route="blimp"
         path$="scenes/blimp/blimp-scene_[[language]].html"></blimp-scene>
-=======
-    <airport-scene route="airport"
-        path$="scenes/airport/airport-scene_[[language]].html"></airport-scene>
->>>>>>> 901cf0f6
 
     <boatload-scene route="boatload"
         path$="scenes/boatload/boatload-scene_[[language]].html"
