--- conflicted
+++ resolved
@@ -133,16 +133,12 @@
         loading-bg-color="rgb(244, 123, 32)"
         loading-src="scenes/postcard/img/loading.gif"></postcard-scene>
 
-<<<<<<< HEAD
-    <presentbounce-scene route="presentbounce"
+    <presentbounce-scene route="presentbounce" icon="1f381"
         path$="scenes/presentbounce/presentbounce-scene_[[language]].html"
         loading-bg-color="#8d23a9"
         loading-src="scenes/presentbounce/img/loading.svg"></presentbounce-scene>
 
-    <presentdrop-scene route="presentdrop"
-=======
     <presentdrop-scene route="presentdrop" icon="1f381"
->>>>>>> e4e2555b
         path$="scenes/presentdrop/presentdrop-scene_[[language]].html"
         loading-bg-color="#8fd7f7"
         loading-src="scenes/presentdrop/img/loading.svg"></presentdrop-scene>
