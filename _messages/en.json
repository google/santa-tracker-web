{
	"about-content-one": {
		"message": "On Christmas Eve we’ll be proudly showcasing a Santa’s dashboard, the technology that powers his sleigh during his around-the-world journey. We’ve received this special preview from one of Santa’s many developer elves, who are hard at work in the North Pole helping Santa prepare for his big day. Santa’s dashboard - featuring the latest and greatest in Google Maps technology and sleigh engineering - will allow you to follow his progress around the world, and also learn a little about some of his stops along the way."
	},
	"about-content-three": {
		"message": "The Google Maps Santa Tracker is created and developed by Google, with a little help from Santa’s elves. Need help or have another question? Visit our \u003ca href=\"//support.google.com/santatracker\"\u003eHelp Center\u003c/a\u003e."
	},
	"about-content-two": {
		"message": "Our friendly elves have also invited you to explore Santa’s village while Santa gets ready for his journey. So go ahead and explore his village, you might just find some fun activities and meet some interesting elves."
	},
	"about-santa": {
		"message": "About"
	},
	"about_title": {
		"message": "Welcome to the Google Maps Santa Tracker!"
	},
	"ae_country_name": {
		"message": "United Arab Emirates"
	},
	"af_country_name": {
		"message": "Afghanistan"
	},
	"al_country_name": {
		"message": "Albania"
	},
	"ao_country_name": {
		"message": "Angola"
	},
	"ar_country_name": {
		"message": "Argentina"
	},
	"ar_language_name": {
		"message": "Arabic"
	},
	"ar_tradition": {
		"message": "In Argentina, Christmas begins promptly at midnight. Many families kick off the holiday by hosting festive celebrations in their homes, opening gifts with their loved ones, and lighting fireworks in the early hours of the morning."
	},
	"at_country_name": {
		"message": "Austria"
	},
	"au_country_name": {
		"message": "Australia"
	},
	"au_tradition": {
		"message": "Australia's Southern Hemisphere location means it's summer time in December. Instead of sleigh bells and cocoa, many Australians head to the beach to celebrate the holidays with a prawn lunch and a few rounds of cricket."
	},
	"ba_country_name": {
		"message": "Bosnia and Herzegovina"
	},
	"back_to_previous_page": {
		"message": "Back"
	},
	"back_to_tracker": {
		"message": "Back to Tracker"
	},
	"bd_country_name": {
		"message": "Bangladesh"
	},
	"be_country_name": {
		"message": "Belgium"
	},
	"bf_country_name": {
		"message": "Burkina Faso"
	},
	"bg_country_name": {
		"message": "Bulgaria"
	},
	"bj_country_name": {
		"message": "Benin"
	},
	"bo_country_name": {
		"message": "Bolivia"
	},
	"br_country_name": {
		"message": "Brazil"
	},
	"br_tradition": {
		"message": "Christmas celebrations start near midnight, usually with big family dinners, gift opening, and the celebration of the 'Missa do Galo' (the rooster's mass) in churches. Despite the warm tropical summer weather, themes of winter and snow are not uncommon."
	},
	"bt_country_name": {
		"message": "Bhutan"
	},
	"bw_country_name": {
		"message": "Botswana"
	},
	"by_country_name": {
		"message": "Belarus"
	},
	"bz_country_name": {
		"message": "Belize"
	},
	"ca_country_name": {
		"message": "Canada"
	},
	"ca_tradition": {
		"message": "Canadian children usually celebrate a snowy, white Christmas. They bundle up in their scarves and toques, a Canadian woolen hat, to play in the snow, ice-skate, and toboggan! On Christmas Eve, they leave milk and cookies by the fireplace for Santa (and sometimes a carrot for his reindeer)."
	},
	"calendar": {
		"message": "The Calendar"
	},
	"category_code": {
		"message": "Code"
	},
	"category_draw": {
		"message": "Draw"
	},
	"category_listen": {
		"message": "Listen"
	},
	"category_send": {
		"message": "Send"
	},
	"cd_country_name": {
		"message": "Democratic Republic of the Congo"
	},
	"cf_country_name": {
		"message": "Central African Republic"
	},
	"cg_country_name": {
		"message": "Republic of Congo"
	},
	"ch_country_name": {
		"message": "Switzerland"
	},
	"ci_country_name": {
		"message": "Côte d'Ivoire"
	},
	"citylights-contribute": {
		"message": "Add your own photos of {{location}}"
	},
	"citylights-panorama-01-description": {
		"message": "Rockefeller Plaza"
	},
	"citylights-panorama-01-location": {
		"message": "New York City, USA"
	},
	"citylights-panorama-02-description": {
		"message": "Pushkin Square"
	},
	"citylights-panorama-02-location": {
		"message": "Moscow, Russia"
	},
	"citylights-panorama-03-description": {
		"message": "Rathausplatz"
	},
	"citylights-panorama-03-location": {
		"message": "Vienna, Austria"
	},
	"citylights-panorama-04-description": {
		"message": "Champs-Elysees to the Arc de Triomphe"
	},
	"citylights-panorama-04-location": {
		"message": "Paris, France"
	},
	"citylights-panorama-05-description": {
		"message": "Magnificent Mile"
	},
	"citylights-panorama-05-location": {
		"message": "Chicago, USA"
	},
	"citylights-panorama-06-description": {
		"message": "Christmas Market"
	},
	"citylights-panorama-06-location": {
		"message": "Nuremberg, Germany"
	},
	"citylights-panorama-07-description": {
		"message": "Medellin River"
	},
	"citylights-panorama-07-location": {
		"message": "Medellin, Colombia"
	},
	"citylights-panorama-08-description": {
		"message": "Santa Claus Village"
	},
	"citylights-panorama-08-location": {
		"message": "Lapland, Finland"
	},
	"citylights-panorama-09-description": {
		"message": "Grand Place"
	},
	"citylights-panorama-09-location": {
		"message": "Brussels, Belgium"
	},
	"citylights-panorama-10-description": {
		"message": "Trafalgar Square"
	},
	"citylights-panorama-10-location": {
		"message": "London, England"
	},
	"citylights-panorama-11-description": {
		"message": "Plaza Mayor"
	},
	"citylights-panorama-11-location": {
		"message": "Madrid, Spain"
	},
	"citylights-panorama-12-description": {
		"message": "Roppongi Hills"
	},
	"citylights-panorama-12-location": {
		"message": "Tokyo, Japan"
	},
	"citylights-panorama-13-description": {
		"message": "Tivoli Gardens"
	},
	"citylights-panorama-13-location": {
		"message": "Copenhagen, Denmark"
	},
	"citylights-panorama-14-description": {
		"message": "Orchard Road"
	},
	"citylights-panorama-14-location": {
		"message": "Singapore, Singapore"
	},
	"citylights-panorama-15-description": {
		"message": "Lane of Light"
	},
	"citylights-panorama-15-location": {
		"message": "Gothenburg, Sweden"
	},
	"citylights-panorama-16-description": {
		"message": "Winter Festival of Lights"
	},
	"citylights-panorama-16-location": {
		"message": "Niagara Falls, Canada"
	},
	"citylights-panorama-17-description": {
		"message": "WinterFest"
	},
	"citylights-panorama-17-location": {
		"message": "Hong Kong, China"
	},
	"citylights-panorama-18-description": {
		"message": "Rodrigo de Freitas Lake"
	},
	"citylights-panorama-18-location": {
		"message": "Rio de Janeiro, Brazil"
	},
	"cl_country_name": {
		"message": "Chile"
	},
	"clear": {
		"message": "Clear"
	},
	"close": {
		"message": "Close"
	},
	"cm_country_name": {
		"message": "Cameroon"
	},
	"co_country_name": {
		"message": "Colombia"
	},
	"codeboogie-back-to-start": {
		"message": "Back to start"
	},
	"codeboogie-block-clap": {
		"message": "Clap"
	},
	"codeboogie-block-clap-tooltip": {
		"message": "Do a clap."
	},
	"codeboogie-block-jump": {
		"message": "Jump"
	},
	"codeboogie-block-jump-tooltip": {
		"message": "Do a jump."
	},
	"codeboogie-block-leftarm": {
		"message": "Point left"
	},
	"codeboogie-block-leftarm-tooltip": {
		"message": "Point to the left."
	},
	"codeboogie-block-leftfoot": {
		"message": "Step left"
	},
	"codeboogie-block-leftfoot-tooltip": {
		"message": "Take a step to the left."
	},
	"codeboogie-block-rightarm": {
		"message": "Point right"
	},
	"codeboogie-block-rightarm-tooltip": {
		"message": "Point to the right."
	},
	"codeboogie-block-rightfoot": {
		"message": "Step right"
	},
	"codeboogie-block-rightfoot-tooltip": {
		"message": "Take a step to the right."
	},
	"codeboogie-block-shake": {
		"message": "Hip shake"
	},
	"codeboogie-block-shake-tooltip": {
		"message": "Do a hip shake."
	},
	"codeboogie-block-split": {
		"message": "Split"
	},
	"codeboogie-block-split-tooltip": {
		"message": "Do a split."
	},
	"codeboogie-choose-game-mode": {
		"message": "Choose a game mode"
	},
	"codeboogie-choose-stage": {
		"message": "Choose a stage"
	},
	"codeboogie-get-dancing": {
		"message": "Get dancing!"
	},
	"codeboogie-go": {
		"message": "Go!"
	},
	"codeboogie-keep-dancing": {
		"message": "Keep dancing"
	},
	"codeboogie-lets-dance": {
		"message": "Let's dance"
	},
	"codeboogie-mode-dance-class": {
		"message": "Dance class"
	},
	"codeboogie-mode-dance-class-description": {
		"message": "Match the teacher's moves"
	},
	"codeboogie-mode-freestyle": {
		"message": "Dance freestyle"
	},
	"codeboogie-mode-freestyle-description": {
		"message": "Make your own moves and share with friends"
	},
	"codeboogie-next-dance": {
		"message": "Next Dance"
	},
	"codeboogie-nice-moves": {
		"message": "Nice moves!"
	},
	"codeboogie-result-missing-block-fail": {
		"message": "Try the block below to match the dance."
	},
	"codeboogie-result-missing-block-success": {
		"message": "Did you know you can finish this dance with just {{ideal}} blocks? Try using the block below."
	},
	"codeboogie-result-perfect-success": {
		"message": "Nice moves! You finished the dance perfectly."
	},
	"codeboogie-result-too-few-blocks-fail": {
		"message": "You are using the right blocks, but try using more of them to complete the dance."
	},
	"codeboogie-result-too-many-blocks-success": {
		"message": "Did you know you can finish this dance with just {{ideal}} blocks?"
	},
	"codeboogie-result-too-many-steps": {
		"message": "You did too many steps."
	},
	"codeboogie-result-wrong-move": {
		"message": "Seems like you did the wrong move there. Try this one instead:"
	},
	"codeboogie-share-moves": {
		"message": "Share your moves and challenge your friends"
	},
	"codeboogie-success": {
		"message": "Success!"
	},
	"codeboogie-watch-closely": {
		"message": "Watch closely!"
	},
	"codeboogie-your-turn": {
		"message": "Your turn"
	},
	"codelab-block-jump-length": {
		"message": "jump over"
	},
	"codelab-block-jump-tooltip": {
		"message": "Jump over tiles."
	},
	"codelab-block-moveeast": {
		"message": "east"
	},
	"codelab-block-moveeast-tooltip": {
		"message": "Move me east one space."
	},
	"codelab-block-movenorth": {
		"message": "north"
	},
	"codelab-block-movenorth-tooltip": {
		"message": "Move me north one space."
	},
	"codelab-block-movesouth": {
		"message": "south"
	},
	"codelab-block-movesouth-tooltip": {
		"message": "Move me south one space."
	},
	"codelab-block-movewest": {
		"message": "west"
	},
	"codelab-block-movewest-tooltip": {
		"message": "Move me west one space."
	},
	"codelab-block-repeat": {
		"message": "repeat"
	},
	"codelab-block-repeat-times": {
		"message": "times"
	},
	"codelab-block-repeat-tooltip": {
		"message": "Repeat some statements several times."
	},
	"codelab-block-whenrun": {
		"message": "when run"
	},
	"codelab-finish": {
		"message": "Finish"
	},
	"codelab-great": {
		"message": "Great"
	},
	"codelab-mwc-promo": {
		"message": "Explore more Google coding projects at \u003ca href=\"//www.madewithcode.com/\" target=\"_blank\"\u003eMadewithCode.com\u003c/a\u003e."
	},
	"codelab-next-challenge": {
		"message": "Next Challenge"
	},
	"codelab-oops": {
		"message": "Oops!"
	},
	"codelab-result-empty-repeat-fail": {
		"message": "The \"Repeat\" block needs to have other blocks inside it to work."
	},
	"codelab-result-extra-top-block-fail": {
		"message": "Some of the blocks are not attached together properly."
	},
	"codelab-result-generic-fail": {
		"message": "Looks like you got lost!"
	},
	"codelab-result-missing-block-fail": {
		"message": "Try one or more of the block below to solve this puzzle."
	},
	"codelab-result-missing-block-success": {
		"message": "Did you know you can finish this level with just {{ideal}} blocks? Try using the block below."
	},
	"codelab-result-perfect-success": {
		"message": "Congratulations! You finished the puzzle perfectly."
	},
	"codelab-result-too-few-blocks-fail": {
		"message": "You are using the right blocks, but try using more of them to complete this puzzle."
	},
	"codelab-result-too-many-blocks-success": {
		"message": "Did you know you can finish this level with just {{ideal}} blocks?"
	},
	"codelab-try-again": {
		"message": "Try Again"
	},
	"copy-me": {
		"message": "Copy this link to share your message"
	},
	"copy-me-short": {
		"message": "Copy link to share"
	},
	"countdown_days": {
		"message": "Days"
	},
	"countdown_hours": {
		"message": "Hrs"
	},
	"countdown_minutes": {
		"message": "Min"
	},
	"countdown_seconds": {
		"message": "Sec"
	},
	"countdown_until": {
		"message": "Santa Takes Off In"
	},
	"countdownlabel": {
		"message": "Until Santa Departs"
	},
	"cr_country_name": {
		"message": "Costa Rica"
	},
	"cs_language_name": {
		"message": "Czech"
	},
	"cu_country_name": {
		"message": "Cuba"
	},
	"cz_country_name": {
		"message": "Czech Republic"
	},
	"da_language_name": {
		"message": "Danish"
	},
	"days": {
		"message": "Days"
	},
	"de_country_name": {
		"message": "Germany"
	},
	"de_language_name": {
		"message": "German"
	},
	"de_tradition": {
		"message": "In nearly Every German town Christmas markets open in town squares. Townspeople gather to hear brass bands, and enjoy traditional fare of the region. They eat gingerbread hearts, sugar-roasted almonds, sweets of all kinds, and drink mulled wine (Glühwein) or apple cider."
	},
	"deck": {
		"message": "Deck Out"
	},
	"deckdescription": {
		"message": "Deck out your browser with a Santa Chrome extension."
	},
	"detected": {
		"message": "detected"
	},
	"difficulty": {
		"message": "Difficulty"
	},
	"dk_country_name": {
		"message": "Denmark"
	},
	"do_country_name": {
		"message": "Dominican Republic"
	},
	"donate_button": {
		"message": "Donate"
	},
	"donate_text": {
		"message": "Help fund a special needs project on DonorsChoose.org. This December, we're helping to double the impact by matching donations by 50%, until we reach our goal of donating US$1m. Together, we can help to make classrooms more inclusive #ForEveryKid"
	},
	"dz_country_name": {
		"message": "Algeria"
	},
	"easy_difficulty": {
		"message": "Easy"
	},
	"ec_country_name": {
		"message": "Ecuador"
	},
	"educators": {
		"message": "Santa Tracker for Educators"
	},
	"ee_country_name": {
		"message": "Estonia"
	},
	"el_language_name": {
		"message": "Greek"
	},
	"elvish_language_name": {
		"message": "Elvish"
	},
	"en_language_name": {
		"message": "English"
	},
	"endofjourneymessage": {
		"message": "Santa's finished his journey for the year! He and the elves are still having some fun in the North Pole before their annual vacation."
	},
	"er_country_name": {
		"message": "Eritrea"
	},
	"error": {
		"message": "There was a problem, but Santa's Elves are looking into it."
	},
	"error-lost-connection": {
		"message": "Looks like we just lost our connection with the North Pole. Santa's elves are working hard to fix it - stay tuned!"
	},
	"error-not-found": {
		"message": "Oh no, Santa's Elves can't find this page! You might have better luck if you head back to \u003ca href=\"./village.html\"\u003eSanta's Village\u003c/a\u003e."
	},
	"error-try-again": {
		"message": "Try again"
	},
	"error_try_again": {
		"message": "Try again"
	},
	"es_language_name": {
		"message": "Spanish"
	},
	"et_country_name": {
		"message": "Ethiopia"
	},
	"explore": {
		"message": "Explore"
	},
	"fi_country_name": {
		"message": "Finland"
	},
	"fi_tradition": {
		"message": "Finnish people believe that Father Christmas, \"Joulupukki\", lives in the northern part of the country - Korvatunturi, to be exact. If you visit, you might find his secret workshop, where gnomes are hard at work. Or you might find reindeer roaming in pine tree forests."
	},
	"finished-text": {
		"message": "Happy Holidays! Santa has completed his journey around the world and is taking a much deserved break. Visit us again next year!"
	},
	"fr_country_name": {
		"message": "France"
	},
	"fr_language_name": {
		"message": "French"
	},
	"fr_tradition": {
		"message": "In France, children traditionally put their shoes out next to the fireplace in anticipation of Père Noël's arrival. If children have been good throughout the year, Père Noël will fill the shoes with gifts."
	},
	"ga_country_name": {
		"message": "Gabon"
	},
	"gameover": {
		"message": "Game Over!"
	},
	"gameover_level": {
		"message": "You made it to level:"
	},
	"gameover_score": {
		"message": "Your score:"
	},
	"getgooglemaps": {
		"message": "Get Google Maps"
	},
	"getready": {
		"message": "Get Ready!"
	},
	"gh_country_name": {
		"message": "Ghana"
	},
	"gh_tradition": {
		"message": "Christmas in Ghana includes the whole family. Adults dress up in costumes and hand out candy and sweets around the neighborhood. Children decorate their homes with paper ornaments and drawings they make at school."
	},
	"gl_country_name": {
		"message": "Greenland"
	},
	"gn_country_name": {
		"message": "Guinea"
	},
	"gotovillage": {
		"message": "Go to the Village"
	},
	"gplus": {
		"message": "Google+"
	},
	"gr_country_name": {
		"message": "Greece"
	},
	"gr_tradition": {
		"message": "In Greece, friendly but troublesome creatures called 'kallikántzari' live most of the year in the center of the earth. But at Christmas, they love to hide in people's houses, frightening people, playing tricks, or devouring Christmas foods. Greeks perform rituals to keep these hobgoblins away."
	},
	"gt_country_name": {
		"message": "Guatemala"
	},
	"gt_tradition": {
		"message": "Guatemalans celebrate Christmas with fun and dancing. They wear hats called Puritina, eat Guatemalan style tamales, light firecrackers at midnight, and dance the night away with various styles of dancing."
	},
	"gy_country_name": {
		"message": "Guyana"
	},
	"hard_difficulty": {
		"message": "Hard"
	},
	"help": {
		"message": "Help"
	},
	"hi_language_name": {
		"message": "Hindi"
	},
	"hn_country_name": {
		"message": "Honduras"
	},
	"holiday_message_0": {
		"message": "Happy Holidays!"
	},
	"holiday_message_1": {
		"message": "Holiday wishes!"
	},
	"holiday_message_2": {
		"message": "Happy everything!"
	},
	"holiday_message_3": {
		"message": "Let it snow!"
	},
	"holiday_message_4": {
		"message": "Happy New Year!"
	},
	"holiday_message_5": {
		"message": "Season's greetings!"
	},
	"hours": {
		"message": "Hours"
	},
	"hr_country_name": {
		"message": "Croatia"
	},
	"ht_country_name": {
		"message": "Haiti"
	},
	"hu_country_name": {
		"message": "Hungary"
	},
	"hu_language_name": {
		"message": "Hungarian"
	},
	"id_country_name": {
		"message": "Indonesia"
	},
	"ie_country_name": {
		"message": "Ireland"
	},
	"improve_google_translate": {
		"message": "Help improve Google Translate"
	},
	"iq_country_name": {
		"message": "Iraq"
	},
	"ir_country_name": {
		"message": "Iran"
	},
	"is_country_name": {
		"message": "Iceland"
	},
	"is_tradition": {
		"message": "At Christmas time in Iceland, families give gifts of warm clothing to each member of their household. According to legend, there is a frightening Christmas Cat who gobbles up anyone not equipped for the cold and wintery weather. Families work together to ensure nobody will 'go to the Christmas Cat.'"
	},
	"it_country_name": {
		"message": "Italy"
	},
	"it_language_name": {
		"message": "Italian"
	},
	"ja_language_name": {
		"message": "Japanese"
	},
	"jm_country_name": {
		"message": "Jamaica"
	},
	"kg_country_name": {
		"message": "Kyrgyzstan"
	},
	"kg_tradition": {
		"message": "In Kyrgyzstan, Ayaz Ata (Grandfather Frost) comes at midnight on New Year's Eve and leaves presents under the New Year tree. When the clock strikes midnight, families throughout the country light fireworks to celebrate this beautiful occasion. The cities become as bright as day."
	},
	"ko_language_name": {
		"message": "Korean"
	},
	"kr_country_name": {
		"message": "South Korea"
	},
	"kr_tradition": {
		"message": "In South Korea, Christmas is a national holiday. It's also known for being a romantic holiday. Many couples go on dates in the city, where streets and stores are trimmed with dazzling lights."
	},
	"kz_country_name": {
		"message": "Kazakhstan"
	},
	"la_country_name": {
		"message": "Lao PDR"
	},
	"language": {
		"message": "Language"
	},
	"learn": {
		"message": "Learn"
	},
	"learnmore": {
		"message": "Learn More"
	},
	"level": {
		"message": "Level"
	},
	"light": {
		"message": "Light Up"
	},
	"lightdescription": {
		"message": "Light up your TV with the Santa Tracker Android app and Chromecast."
	},
	"lk_country_name": {
		"message": "Sri Lanka"
	},
	"lock_orientation": {
		"message": "Lock rotation for best experience."
	},
	"lr_country_name": {
		"message": "Liberia"
	},
	"lt_country_name": {
		"message": "Lithuania"
	},
	"lt_tradition": {
		"message": "In Lithuania, traditional Christmas ornaments are made out of straws or hay. They're woven into geometric shapes, like stars, snowflakes, or bells. Many families also use straw to decorate the dinner table for a big meal called Kūčios."
	},
	"lv_country_name": {
		"message": "Latvia"
	},
	"ly_country_name": {
		"message": "Libya"
	},
	"md_country_name": {
		"message": "Moldova"
	},
	"medium_difficulty": {
		"message": "Medium"
	},
	"meta_description": {
		"message": "Use Google Santa Tracker to follow Santa Claus on Google Maps as he makes his journey around the world."
	},
	"meta_title": {
		"message": "Google Santa Tracker"
	},
	"mg_country_name": {
		"message": "Madagascar"
	},
	"minutes": {
		"message": "Minutes"
	},
	"ml_country_name": {
		"message": "Mali"
	},
	"mm_country_name": {
		"message": "Myanmar"
	},
	"mr_country_name": {
		"message": "Mauritania"
	},
	"mw_country_name": {
		"message": "Malawi"
	},
	"mx_country_name": {
		"message": "Mexico"
	},
	"mx_tradition": {
		"message": "In Mexico, kids of all ages celebrate Christmas by breaking pinatas. Adults and children have fun by wearing a blindfold, spinning around, and swinging a stick to break open the star-shaped hanging pots. When the pinata is smashed open, nuts, fruit and candy spill out for everyone to enjoy."
	},
	"my_country_name": {
		"message": "Malaysia"
	},
	"mz_country_name": {
		"message": "Mozambique"
	},
	"na_country_name": {
		"message": "Namibia"
	},
	"ne_country_name": {
		"message": "Niger"
	},
	"new": {
		"message": "New"
	},
	"newtoday": {
		"message": "New Today"
	},
	"next": {
		"message": "Next"
	},
	"ng_country_name": {
		"message": "Nigeria"
	},
	"nl_country_name": {
		"message": "Netherlands"
	},
	"nl_language_name": {
		"message": "Dutch"
	},
	"no_country_name": {
		"message": "Norway"
	},
	"no_language_name": {
		"message": "Norwegian"
	},
	"nonprofit-agastya-description": {
		"message": "Agastya brings hands-on science education to children all over rural India. In both their science centers and mobile science vans, they cover everything from the solar system to how the brain works. They have reached over 5 million children and 200,000 teachers across 14 states in India; it’s one of the largest science education programs in the world! Google.org is proud to be a \u003ca href=\"https://www.google.org/impact-challenge/agastya/\"\u003esupporter\u003c/a\u003e of Agastya."
	},
	"nonprofit-agastya-type": {
		"message": "Teachers \u0026amp; Students"
	},
	"nonprofit-code-description": {
		"message": "Code.org® is a non-profit dedicated to expanding access to computer science, and increasing participation by women and underrepresented students of color. Code.org®'s vision is that every student in every school should have the opportunity to learn computer science."
	},
	"nonprofit-code-type": {
		"message": "Computer Science"
	},
	"nonprofit-donorschoose-description": {
		"message": "Founded in 2000 by a Bronx history teacher, DonorsChoose.org has raised over US$480 million for America's classrooms. Teachers come to DonorsChoose.org to request the materials and experiences they need for their classrooms."
	},
	"nonprofit-donorschoose-type": {
		"message": "Classrooms"
	},
	"nonprofit-enable-description": {
		"message": "According the CDC, 7 in 1000 people experience limb differences and prosthetics are expensive - up to US$10,000! For growing children, the costs can add up quickly. e-Nable is a global community of people who work together to make 3D printed hands for children with limb differences. Google.org is helping the Enable Community Foundation in supporting the e-NABLE Community to design more hands and increase the number of kids who can get hands."
	},
	"nonprofit-enable-type": {
		"message": "Prosthetic Limbs"
	},
	"nonprofit-instruction-coloring": {
		"message": "Pick an ornament and start coloring."
	},
	"nonprofit-instruction-share": {
		"message": "Share your art with your family and friends so they can learn too."
	},
	"nonprofit-intro-type": {
		"message": "We've partnered with Google.org to showcase five education non-profits that celebrate the season of giving all year long. Scroll down and learn more about how each organization gives back. Show your support by coloring this collection of ornaments and then hanging them on your tree or gifting them to your loved ones."
	},
	"nonprofit-jane-description": {
		"message": "Chimpanzees are human being's closest living relatives in the animal kingdom! Today, there are fewer than 300,000 chimpanzees remaining due to habitat loss, disease and illegal trade. The Jane Goodall Institute (JGI) protects chimpanzees by observing and understanding their behaviors as well as the habitats in which they live. JGI also works to build a community of people who are protecting and conserving wildlife and the environment we share. \u003ca href=\"//www.google.com/maps/about/behind-the-scenes/streetview/treks/gombe-tanzania/\"\u003eExplore the Chimpanzee habitats\u003c/a\u003e in Gombe, Tanzania."
	},
	"nonprofit-jane-type": {
		"message": "Chimpanzee"
	},
	"nonprofit-khan-description": {
		"message": "Khan Academy is a nonprofit with a mission to provide a free, world-class education for anyone, anywhere. Khan Academy believes learners of all ages should have unlimited access to free educational content they can master at their own pace."
	},
	"nonprofit-khan-type": {
		"message": "Education"
	},
	"nonprofit-lwb-description": {
		"message": "Libraries Without Borders is a leading international NGO in culture-based development founded in 2007, headquartered in Paris. They have built more than 300 libraries around the world."
	},
	"nonprofit-lwb-type": {
		"message": "Libraries"
	},
	"nonprofit-more-information": {
		"message": "For more information visit:"
	},
	"nonprofit-nature-description": {
		"message": "The Nature Conservancy works to protect and restore forests in the United States and around the world. These iconic forests sustain life around the planet. They filter water, clean our air, support communities of people and provide habitat for important plant and animal species. At the current rate of deforestation, our forests will be wiped out within 100 years. The Nature Conservancy’s Plant a Billion Trees program is working to plant one billion trees by 2025 and restore the world’s most critical forests."
	},
	"nonprofit-nature-type": {
		"message": "Forests"
	},
	"nonprofit-pratham-description": {
		"message": "Close to 40% of the global population does not have access to education in a language they speak or understand. StoryWeaver hopes to change that by helping educators, writers and translators create joyful, supplementary reading resources for children."
	},
	"nonprofit-pratham-type": {
		"message": "Reading"
	},
	"nonprofit-rnib-description": {
		"message": "There are many people in the world who are living with sight loss, but have some remaining vision left. Google.org is helping RNIB develop 'smart glasses' that help people with low vision see shapes and silhouettes more easily. Smart glasses can make the world easier to see, helping people regain their independence and confidence."
	},
	"nonprofit-rnib-type": {
		"message": "Smart Glasses"
	},
	"nonprofit-solar-description": {
		"message": "1.3 billion people have no access to electricity, and many have to use kerosene lamps that burn fuel and pollute homes. Solar lights, however, absorb power from the sun during the day and provide hours of light in the evening without burning or polluting. They help you read, play, and get home safely at night. SolarAid provides access to solar lights to many who need them. Google.org is proud to be a \u003ca href=\"https://www.google.org/impact-challenge/solaraid/\"\u003esupporter\u003c/a\u003e of SolarAid."
	},
	"nonprofit-solar-type": {
		"message": "Sunlight"
	},
	"nonprofit-water-description": {
		"message": "We use water for showers and baths, for cooking, and of course, for drinking. Clean water is a precious resource, and many people rely on hand-dug wells to access aquifers, which hold clean water deep in the ground between layers of rock and soil. charity: water works with local partners to build wells and other water projects where they are greatly needed. Google.org is proud to be a \u003ca href=\"https://www.google.org/global-impact-awards/charity-water/\"\u003esupporter\u003c/a\u003e of charity: water."
	},
	"nonprofit-water-type": {
		"message": "Well"
	},
	"nonprofit-wheelmap-description": {
		"message": "It can be difficult for wheelchair users to figure out which places are accessible: Cinemas, Restaurants and wherever else they might travel. Wheelmap shows which places are wheelchair accessible so that wheelchair users can spend less time planning routes and more time exploring the world!"
	},
	"nonprofit-wheelmap-type": {
		"message": "Mobility"
	},
	"nonprofit-wwf-description": {
		"message": "Climate change continues to disrupt the balance of many of the world’s ecosystems, both warm and cold places. In the Arctic, polar bears are losing their sea ice habitat with rising temperatures, and face added threats from human activities, such as oil and gas development and shipping. World Wildlife Fund works to ensure the survival of the species through scientific research and working in partnership with Arctic native communities. Google.org is proud to be a \u003ca href=\"https://www.worldwildlife.org/stories/google-helps-wwf-stop-wildlife-crime\"\u003e supporter\u003c/a\u003e with World Wildlife Fund."
	},
	"nonprofit-wwf-type": {
		"message": "Polar Bear"
	},
	"nonprofit-wwh-description": {
		"message": "Research suggests that 95% of people with hearing loss can be treated with hearing aids, but less than 1% of people in low- and middle-income countries who need hearing aids get them. World Wide Hearing (WWH) connects children to their world by providing hearing aids and services. WWH is designing an affordable, tablet-based hearing loss diagnostic tool for use in the developing world. More people who need hearing aids can therefore receive them."
	},
	"nonprofit-wwh-type": {
		"message": "Hearing"
	},
	"notice_cookies": {
		"message": "Google serves cookies to analyse traffic to this site, and to optimize your experience. Information about your use of our site is shared with Google for that purpose."
	},
	"notice_cookies_details": {
		"message": "See details"
	},
	"notification": {
		"message": "Notifications"
	},
	"notification_newtoday": {
		"message": "New Today in Santa Tracker"
	},
	"notification_newtoday_stop": {
		"message": "Stop these"
	},
	"notification_notice": {
		"message": "Santa's elves will keep you up-to-date with Santa's schedule"
	},
	"notification_prompt": {
		"message": "Keep me up-to-date with Santa"
	},
	"np_country_name": {
		"message": "Nepal"
	},
	"nz_country_name": {
		"message": "New Zealand"
	},
	"nz_tradition": {
		"message": "Because Christmas is in the summer in New Zealand, friends and family gather round a barbecue. Typical Christmas meals include roast lamb, sometimes cooked in a 'hangi' - an underground pit or earth oven. A favorite dessert is pavlova: meringue covered in fresh fruit like strawberries and kiwifruit."
	},
	"offline": {
		"message": "Offline"
	},
	"offline_available_online": {
		"message": "Online only"
	},
	"offline_notification": {
		"message": "Santa's village is now available offline! The elves can also bring you new content throughout December."
	},
	"offline_notification_nothanks": {
		"message": "No thanks"
	},
	"offline_user_message": {
		"message": "You're offline"
	},
	"okay": {
		"message": "Ok"
	},
	"om_country_name": {
		"message": "Oman"
	},
	"onthego": {
		"message": "Santa on the go"
	},
	"openingtomorrow": {
		"message": "Grand opening tomorrow"
	},
	"ornament-print-instructions": {
		"message": "Fold here and glue sides together"
	},
	"pa_country_name": {
		"message": "Panama"
	},
	"pe_country_name": {
		"message": "Peru"
	},
	"pg_country_name": {
		"message": "Papua New Guinea"
	},
	"ph_country_name": {
		"message": "Philippines"
	},
	"ph_tradition": {
		"message": "The Philippines is known for having the world's longest Christmas season. Four months are considered Christmas months: September, October, November, December. Christmas carols can oftentimes be heard as early as the beginning of September."
	},
	"pl_country_name": {
		"message": "Poland"
	},
	"pl_language_name": {
		"message": "Polish"
	},
	"play": {
		"message": "Play"
	},
	"playagain": {
		"message": "Play again"
	},
	"playdescription": {
		"message": "Play with friends in the Santa Tracker Android App."
	},
	"playextra": {
		"message": "Play extra levels"
	},
	"pr_country_name": {
		"message": "Puerto Rico"
	},
	"practice": {
		"message": "Practice"
	},
	"press": {
		"message": "Press"
	},
	"pt_language_name": {
		"message": "Portuguese"
	},
	"py_country_name": {
		"message": "Paraguay"
	},
<<<<<<< HEAD
	"quickdraw-splashview-title": {
		"message": "Help Tensor practice his image recognition!"
	},
	"quickdraw-splashview-description": {
    "message": "Tensor is Santa’s Machine Learning bot that helps him quickly decipher the letters he receives from children all over the world. To help Tensor practice, draw a picture of each holiday word on the screen and he’ll tell you what he sees. The more you draw, the smarter Tensor will get, so let’s help Santa be more efficient than ever this holiday season!"
  },
	"quickdraw-splashview-button": {
		"message": "Start"
	},
	"quickdraw-helping-elf": {
		"message": "Draw"
=======
	"quickdraw-machine-know": {
		"message": "Oh I know, this is {{thing}}!"
	},
	"quickdraw-machine-or": {
		"message": "or"
	},
	"quickdraw-machine-see": {
		"message": "I see"
	},
	"quickdraw-newround-button": {
		"message": "Start"
	},
	"quickdraw-round-no-new-guess": {
		"message": "I'm not sure what that is."
	},
	"quickdraw-round-sorry": {
		"message": "Sorry"
	},
	"quickdraw-round-timesup": {
		"message": "I couldn't guess it!"
	},
	"quickdraw-rounddetails-also-look": {
		"message": "Tensor also thought your drawing looked like these:"
	},
	"quickdraw-rounddetails-how-know": {
		"message": "How does Tensor know what {{thing}} looks like?"
	},
	"quickdraw-rounddetails-it-learned": {
		"message": "It learned by looking at these examples drawn by other people."
	},
	"quickdraw-rounddetails-look-more": {
		"message": "Tensor thought your drawing looked more like these:"
	},
	"quickdraw-rounddetails-santa-version": {
		"message": "This is Santa's version of {{thing}}."
	},
	"quickdraw-rounddetails-title": {
		"message": "You were asked to draw {{thing}}."
>>>>>>> 849cc818
	},
	"quickdraw-slate": {
		"message": "Draw"
	},
<<<<<<< HEAD
	"quickdraw-newround-button": {
		"message": "Start"
	},
	"quickdraw-timesup-button": {
		"message": "Play again!"
	},
	"quickdraw-timesup-title-noguess": {
		"message": "Oops!"
  },
  "quickdraw-timesup-subline-noguess": {
		"message": "Tensor didn’t recognized any of your drawings."
  },
  "quickdraw-timesup-title-guess": {
		"message": "Well done!"
  },
  "quickdraw-timesup-subline-guess": {
		"message": "Tensor recognized ~roundsRecognized~ of your drawings."
	},
	"quickdraw-round-no-new-guess": {
		"message": "I’m not sure what that is."
  },
  "quickdraw-round-sorry": {
		"message": "Sorry"
  },
  "quickdraw-round-timesup": {
		"message": "I couldn’t guess it "
  },
  "quickdraw-machine-see": {
		"message": "I see"
  },
  "quickdraw-machine-or": {
		"message": "or"
	},
	"quickdraw-machine-know": {
		"message": "Oh I know, this is"
	},
	"quickdraw-rounddetails-back-button": {
    "message": "Back"
  },
  "quickdraw-rounddetails-title": {
    "message": "You were asked to draw ~word~"
  },
  "quickdraw-rounddetails-santa-version": {
    "message": "This is Santa’s version of ~word~"
  },
  "quickdraw-rounddetails-also-look": {
    "message": "Tensor also thought your drawing looked like these:"
  },
  "quickdraw-rounddetails-look-more": {
    "message": "Tensor thought your drawing looked more like these:"
  },
  "quickdraw-rounddetails-how-know": {
    "message": "How does is know what ~word~ look like?"
  },
  "quickdraw-rounddetails-it-learned": {
    "message": "It learned by looking at these examples drawn by other people."
  },
=======
	"quickdraw-splashview-description": {
		"message": "Tensor is Santa's Machine Learning robot that helps him quickly decipher the letters he receives from children all over the world. To help Tensor practice, draw a picture of each holiday word on the screen and he'll tell you what he sees. The more you draw, the smarter Tensor will get, so let's help Santa be more efficient than ever this holiday season!"
	},
	"quickdraw-splashview-title": {
		"message": "Help Tensor practice his image recognition!"
	},
	"quickdraw-timesup-subline-guess": {
		"message": "Tensor recognized {{recognized}} of your drawings."
	},
	"quickdraw-timesup-subline-guess-one": {
		"message": "Tensor recognized one of your drawings."
	},
	"quickdraw-timesup-subline-noguess": {
		"message": "Tensor didn't recognize any of your drawings."
	},
	"quickdraw-timesup-title-guess": {
		"message": "Well done!"
	},
	"quickdraw-timesup-title-noguess": {
		"message": "Oops!"
	},
>>>>>>> 849cc818
	"ro_country_name": {
		"message": "Romania"
	},
	"ru_country_name": {
		"message": "Russia"
	},
	"ru_language_name": {
		"message": "Russian"
	},
	"ru_tradition": {
		"message": "Russian children decorate a New Year's tree, instead of a Christmas tree. Children wait with longing for Grandfather Frost who travels with his granddaughter Snowmaiden, delivering presents across the land. Grandfather Frost lives deep in the woods in Veliky Ustyug, in northern Russia."
	},
	"sa_country_name": {
		"message": "Saudi Arabia"
	},
	"santasearch_character_gingerbread_man": {
		"message": "Gingerbread Man"
	},
	"santasearch_character_mrs_claus": {
		"message": "Mrs. Claus"
	},
	"santasearch_character_pegman": {
		"message": "Pegman"
	},
	"santasearch_character_penguin": {
		"message": "Penguin"
	},
	"santasearch_character_rudolph": {
		"message": "Rudolph"
	},
	"santasearch_character_santa": {
		"message": "Santa Claus"
	},
	"santasearch_hint": {
		"message": "Hint"
	},
	"santasearch_level_beach": {
		"message": "At the beach"
	},
	"santasearch_level_lab": {
		"message": "In the lab"
	},
	"santasearch_level_mountains": {
		"message": "In the mountains"
	},
	"santasearch_level_museum": {
		"message": "At the museum"
	},
	"santasearch_level_select": {
		"message": "Go!"
	},
	"santasearch_search_for_santa": {
		"message": "Search for Santa!"
	},
	"santasvillage": {
		"message": "Santa's Village"
	},
	"santatracker": {
		"message": "Santa Tracker"
	},
	"scene_airport": {
		"message": "North Pole Airport"
	},
	"scene_app": {
		"message": "Android App"
	},
	"scene_blimp": {
		"message": "Present Reload"
	},
	"scene_boatload": {
		"message": "Gift Slingshot"
	},
	"scene_briefing": {
		"message": "Mrs. Claus' Briefing"
	},
	"scene_callfromsanta": {
		"message": "Call from Santa"
	},
	"scene_canvas": {
		"message": "Santa's Canvas"
	},
	"scene_citylights": {
		"message": "City Lights"
	},
	"scene_clausdraws": {
		"message": "Claus Draws"
	},
	"scene_codeboogie": {
		"message": "Code Boogie"
	},
	"scene_codelab": {
		"message": "Code Lab"
	},
	"scene_commandcentre": {
		"message": "Mission Control"
	},
	"scene_dash": {
		"message": "Penguin Dash"
	},
	"scene_elfski": {
		"message": "Elf Ski"
	},
	"scene_factory": {
		"message": "Candy Factory"
	},
	"scene_giftmatch": {
		"message": "Gift Matcher"
	},
	"scene_glider": {
		"message": "Elf Glider"
	},
	"scene_gumball": {
		"message": "Gumball Tilt"
	},
	"scene_icecave": {
		"message": "Ice Cave"
	},
	"scene_island": {
		"message": "Island"
	},
	"scene_jamband": {
		"message": "Elf Jamband"
	},
	"scene_jetpack": {
		"message": "Elf Jetpack"
	},
	"scene_latlong": {
		"message": "Present Delivery"
	},
	"scene_matching": {
		"message": "Memory Match"
	},
	"scene_mercator": {
		"message": "Map Quiz"
	},
	"scene_playground": {
		"message": "North Pole Playground"
	},
	"scene_postcard": {
		"message": "Code a Snowflake"
	},
	"scene_presentbounce": {
		"message": "Present Bounce"
	},
	"scene_presentdrop": {
		"message": "Present Drop"
	},
	"scene_quickdraw": {
		"message": "Quick Draw"
	},
	"scene_racer": {
		"message": "Rudolph Racer"
	},
	"scene_rollercoaster": {
		"message": "Elf Rollercoaster"
	},
	"scene_runner": {
		"message": "Reindeer Runner"
	},
	"scene_santasearch": {
		"message": "Santa Search"
	},
	"scene_santaselfie": {
		"message": "Santa Selfie"
	},
	"scene_seasonofcaring": {
		"message": "Season of Caring"
	},
	"scene_seasonofgiving": {
		"message": "Season of Giving"
	},
	"scene_snowball": {
		"message": "Snowball Storm"
	},
	"scene_speedsketch": {
		"message": "Speed Sketch"
	},
	"scene_streetview": {
		"message": "Street View"
	},
	"scene_traditions": {
		"message": "Holiday Traditions"
	},
	"scene_translations": {
		"message": "Translations"
	},
	"scene_trivia": {
		"message": "Trivia"
	},
	"scene_undersea": {
		"message": "Undersea"
	},
	"scene_videoscene_carpool": {
		"message": "Elf Car"
	},
	"scene_videoscene_comroom": {
		"message": "Command Room"
	},
	"scene_videoscene_jingle": {
		"message": "Jingle Elves"
	},
	"scene_videoscene_liftoff": {
		"message": "Santa's Takeoff"
	},
	"scene_videoscene_museum": {
		"message": "A Day at the Museum"
	},
	"scene_videoscene_office": {
		"message": "Office Prank"
	},
	"scene_videoscene_reload": {
		"message": "Present Reload"
	},
	"scene_videoscene_santasback": {
		"message": "Santa's Back"
	},
	"scene_videoscene_satellite": {
		"message": "Satellite"
	},
	"scene_videoscene_selfies": {
		"message": "Santa Selfies"
	},
	"scene_videoscene_slackingoff": {
		"message": "Slacking Off"
	},
	"scene_videoscene_temptation": {
		"message": "Temptation"
	},
	"scene_videoscene_tired": {
		"message": "Tired Reindeer"
	},
	"scene_videoscene_trailer": {
		"message": "Still on Vacation"
	},
	"scene_videoscene_wheressanta": {
		"message": "Where's Santa?"
	},
	"scene_windtunnel": {
		"message": "Wind Tunnel"
	},
	"scene_wrap": {
		"message": "Wrap Battle"
	},
	"score": {
		"message": "Score"
	},
	"se_country_name": {
		"message": "Sweden"
	},
	"seconds": {
		"message": "Seconds"
	},
	"select-language": {
		"message": "Select Language"
	},
	"share-button": {
		"message": "Share with your friends on Google+"
	},
	"share-text": {
		"message": "I created this postcard for you in the Google Santa Tracker. Happy holidays!"
	},
	"share-this": {
		"message": "Share"
	},
	"sk_country_name": {
		"message": "Slovakia"
	},
	"sk_language_name": {
		"message": "Slovak"
	},
	"sl_country_name": {
		"message": "Sierra Leone"
	},
	"sn_country_name": {
		"message": "Senegal"
	},
	"snowball_iced": {
		"message": "Iced!"
	},
	"snowball_remaining": {
		"message": "{{remaining}} of {{total}} elves remaining"
	},
	"snowball_spectate": {
		"message": "Spectate"
	},
	"snowball_waiting": {
		"message": "Waiting for more of Santa's elves"
	},
	"snowflake_choose_background": {
		"message": "Pick a backdrop"
	},
	"snowflake_choose_postcard": {
		"message": "Use the arrow keys to pick a postcard"
	},
	"snowflake_code": {
		"message": "Code your snowflake"
	},
	"snowflake_code_instructions": {
		"message": "Snap blocks together to design your own snowflake"
	},
	"snowflake_create_message": {
		"message": "Design your own snowflake"
	},
	"snowflake_draw_now_repeat_message": {
		"message": "Now repeat!"
	},
	"snowflake_draw_repeat_message": {
		"message": "Repeating"
	},
	"snowflake_draw_rotate_and_repeat_message": {
		"message": "Rotate and repeat!"
	},
	"snowflake_draw_rotating_and_repeating_message": {
		"message": "Rotating and repeating"
	},
	"snowflake_make_your_own": {
		"message": "This was made with code. Try it yourself!"
	},
	"snowflake_share_postcard_message": {
		"message": "Choose a postcard and share your snowflake with friends"
	},
	"snowflake_shared_message": {
		"message": "Someone sent you a snowflake!"
	},
	"so_country_name": {
		"message": "Somalia"
	},
	"sr_country_name": {
		"message": "Suriname"
	},
	"sv_country_name": {
		"message": "El Salvador"
	},
	"sv_language_name": {
		"message": "Swedish"
	},
	"td_country_name": {
		"message": "Chad"
	},
	"terms-and-privacy": {
		"message": "Terms \u0026amp; Privacy"
	},
	"tg_country_name": {
		"message": "Togo"
	},
	"th_language_name": {
		"message": "Thai"
	},
	"tilt": {
		"message": "Tilt your device!"
	},
	"time": {
		"message": "Time"
	},
	"tj_country_name": {
		"message": "Tajikistan"
	},
	"tm_country_name": {
		"message": "Turkmenistan"
	},
	"tn_country_name": {
		"message": "Tunisia"
	},
	"today_only": {
		"message": "Today Only"
	},
	"tr_country_name": {
		"message": "Turkey"
	},
	"tr_language_name": {
		"message": "Turkish"
	},
	"tracker_arrival": {
		"message": "Arrival"
	},
	"tracker_arriving_in": {
		"message": "Arriving in"
	},
	"tracker_current_stop": {
		"message": "Current stop"
	},
	"tracker_departing_in": {
		"message": "Departing in"
	},
	"tracker_distance_away_km": {
		"message": "Santa is {{distance_away}}km away"
	},
	"tracker_distance_from_you": {
		"message": "Distance from you"
	},
	"tracker_distance_travelled": {
		"message": "Distance Travelled"
	},
	"tracker_feed": {
		"message": "Live Feed"
	},
	"tracker_flight_nearby": {
		"message": "Santa is nearby, find out where"
	},
	"tracker_flight_start": {
		"message": "Santa has departed from the North Pole, and you can now follow his route"
	},
	"tracker_from_google": {
		"message": "From all of us at Google"
	},
	"tracker_gifts_delivered": {
		"message": "Gifts delivered"
	},
	"tracker_intro_skip_intro": {
		"message": "Skip intro"
	},
	"tracker_intro_user_location": {
		"message": "You are in"
	},
	"tracker_just_in": {
		"message": "This Just In"
	},
	"tracker_next_stop": {
		"message": "Next stop"
	},
	"tracker_santa_update": {
		"message": "SANTA UPDATE"
	},
	"tracker_santa_update_1": {
		"message": "Santa Update"
	},
	"tracker_see_route": {
		"message": "See the route"
	},
	"tracker_stats": {
		"message": "Santa Stats"
	},
	"tracker_time_from_you_many": {
		"message": "Santa will arrive in about {{hours}} hours"
	},
	"tracker_time_from_you_one": {
		"message": "Santa will arrive soon"
	},
	"tracker_track": {
		"message": "Track Santa"
	},
	"tracker_travelogue": {
		"message": "Travelogue"
	},
	"tracker_weather": {
		"message": "Weather"
	},
	"tracker_world_facts": {
		"message": "DID YOU KNOW"
	},
	"tracker_world_facts_1": {
		"message": "World Facts"
	},
	"tracker_your_location": {
		"message": "Your location"
	},
	"traditions-next": {
		"message": "Next Tradition"
	},
	"traditions-prev": {
		"message": "Previous Tradition"
	},
	"traditions-world": {
		"message": "World"
	},
	"trivia_beginner_001": {
		"message": "The Andes Mountains are located on which continent?"
	},
	"trivia_beginner_001_answer0": {
		"message": "South America"
	},
	"trivia_beginner_001_answer1": {
		"message": "Europe"
	},
	"trivia_beginner_001_answer2": {
		"message": "Asia"
	},
	"trivia_beginner_002": {
		"message": "Which U.S. state is made up of eight main islands?"
	},
	"trivia_beginner_002_answer0": {
		"message": "Hawaii"
	},
	"trivia_beginner_002_answer1": {
		"message": "Ohio"
	},
	"trivia_beginner_002_answer2": {
		"message": "Arkansas"
	},
	"trivia_beginner_003": {
		"message": "Which U.S. state is located in the Great Plains?"
	},
	"trivia_beginner_003_answer0": {
		"message": "Kansas"
	},
	"trivia_beginner_003_answer1": {
		"message": "Delaware"
	},
	"trivia_beginner_003_answer2": {
		"message": "Idaho"
	},
	"trivia_beginner_004": {
		"message": "Which continent borders the Atlantic, Pacific, and Arctic Oceans?"
	},
	"trivia_beginner_004_answer0": {
		"message": "Asia"
	},
	"trivia_beginner_004_answer1": {
		"message": "Australia"
	},
	"trivia_beginner_004_answer2": {
		"message": "South America"
	},
	"trivia_beginner_005": {
		"message": "Which state is located in the Pacific time zone?"
	},
	"trivia_beginner_005_answer0": {
		"message": "California"
	},
	"trivia_beginner_005_answer1": {
		"message": "Georgia"
	},
	"trivia_beginner_005_answer2": {
		"message": "Indiana"
	},
	"trivia_beginner_006": {
		"message": "Which continent includes the Atlas Mountains and the Kalahari Desert?"
	},
	"trivia_beginner_006_answer0": {
		"message": "Africa"
	},
	"trivia_beginner_006_answer1": {
		"message": "Europe"
	},
	"trivia_beginner_006_answer2": {
		"message": "Antarctica"
	},
	"trivia_beginner_007": {
		"message": "Which U.S. state borders a Great Lake?"
	},
	"trivia_beginner_007_answer0": {
		"message": "Ohio"
	},
	"trivia_beginner_007_answer1": {
		"message": "Montana"
	},
	"trivia_beginner_007_answer2": {
		"message": "New Mexico"
	},
	"trivia_beginner_008": {
		"message": "Most people on which continent speak either Portuguese or Spanish?"
	},
	"trivia_beginner_008_answer0": {
		"message": "South America"
	},
	"trivia_beginner_008_answer1": {
		"message": "Africa"
	},
	"trivia_beginner_008_answer2": {
		"message": "North America"
	},
	"trivia_beginner_009": {
		"message": "Which U.S. state has a shape that includes a panhandle?"
	},
	"trivia_beginner_009_answer0": {
		"message": "Oklahoma"
	},
	"trivia_beginner_009_answer1": {
		"message": "Wyoming"
	},
	"trivia_beginner_009_answer2": {
		"message": "Colorado"
	},
	"trivia_beginner_010": {
		"message": "Antarctica and which other continent lie entirely in the Southern Hemisphere?"
	},
	"trivia_beginner_010_answer0": {
		"message": "Australia"
	},
	"trivia_beginner_010_answer1": {
		"message": "North America"
	},
	"trivia_beginner_010_answer2": {
		"message": "Asia"
	},
	"trivia_beginner_011": {
		"message": "The Ronne Ice Shelf borders which continent?"
	},
	"trivia_beginner_011_answer0": {
		"message": "Antarctica"
	},
	"trivia_beginner_011_answer1": {
		"message": "Africa"
	},
	"trivia_beginner_011_answer2": {
		"message": "South America"
	},
	"trivia_beginner_012": {
		"message": "Vancouver Island and Kodiak Island are located off the west coast of which continent?"
	},
	"trivia_beginner_012_answer0": {
		"message": "North America"
	},
	"trivia_beginner_012_answer1": {
		"message": "Asia"
	},
	"trivia_beginner_012_answer2": {
		"message": "Australia"
	},
	"trivia_beginner_013": {
		"message": "Niger, a country with one of the world’s fastest growing populations, is located in the northwestern part of which continent?"
	},
	"trivia_beginner_013_answer0": {
		"message": "Africa"
	},
	"trivia_beginner_013_answer1": {
		"message": "Europe"
	},
	"trivia_beginner_013_answer2": {
		"message": "North America"
	},
	"trivia_beginner_014": {
		"message": "Which continent has the fewest plants and trees?"
	},
	"trivia_beginner_014_answer0": {
		"message": "Antarctica"
	},
	"trivia_beginner_014_answer1": {
		"message": "North America"
	},
	"trivia_beginner_014_answer2": {
		"message": "South America"
	},
	"trivia_beginner_015": {
		"message": "Tasmanian Devils are native to an island off the southern coast of which continent?"
	},
	"trivia_beginner_015_answer0": {
		"message": "Australia"
	},
	"trivia_beginner_015_answer1": {
		"message": "Asia"
	},
	"trivia_beginner_015_answer2": {
		"message": "Europe"
	},
	"trivia_beginner_016": {
		"message": "The Leaning Tower of Pisa is a popular tourist attraction in which Mediterranean country?"
	},
	"trivia_beginner_016_answer0": {
		"message": "Italy"
	},
	"trivia_beginner_016_answer1": {
		"message": "Canada"
	},
	"trivia_beginner_016_answer2": {
		"message": "Ghana"
	},
	"trivia_beginner_017": {
		"message": "Casablanca and Tripoli are historic cities on the northern coast of which continent?"
	},
	"trivia_beginner_017_answer0": {
		"message": "Africa"
	},
	"trivia_beginner_017_answer1": {
		"message": "Antarctica"
	},
	"trivia_beginner_017_answer2": {
		"message": "North America"
	},
	"trivia_beginner_018": {
		"message": "Saguaro cactus can be found in the Sonoran Desert on which continent?"
	},
	"trivia_beginner_018_answer0": {
		"message": "North America"
	},
	"trivia_beginner_018_answer1": {
		"message": "Europe"
	},
	"trivia_beginner_018_answer2": {
		"message": "Asia"
	},
	"trivia_beginner_019": {
		"message": "Veracruz and Acapulco are popular vacation destinations in which country?"
	},
	"trivia_beginner_019_answer0": {
		"message": "Mexico"
	},
	"trivia_beginner_019_answer1": {
		"message": "Argentina"
	},
	"trivia_beginner_019_answer2": {
		"message": "India"
	},
	"trivia_beginner_020": {
		"message": "Home to 30 percent of the world’s pandas, the Sichuan Giant Panda Sanctuaries are located in which country?"
	},
	"trivia_beginner_020_answer0": {
		"message": "China"
	},
	"trivia_beginner_020_answer1": {
		"message": "Iceland"
	},
	"trivia_beginner_020_answer2": {
		"message": "Ethiopia"
	},
	"trivia_beginner_021": {
		"message": "About 90 percent of the world’s ice can be found on which continent?"
	},
	"trivia_beginner_021_answer0": {
		"message": "Antarctica"
	},
	"trivia_beginner_021_answer1": {
		"message": "Africa"
	},
	"trivia_beginner_021_answer2": {
		"message": "Europe"
	},
	"trivia_beginner_022": {
		"message": "Angel Falls, the world’s highest waterfall, is located on which continent?"
	},
	"trivia_beginner_022_answer0": {
		"message": "South America"
	},
	"trivia_beginner_022_answer1": {
		"message": "Australia"
	},
	"trivia_beginner_022_answer2": {
		"message": "North America"
	},
	"trivia_beginner_023": {
		"message": "To visit Jackson Hole and climb Devils Tower, you would travel to which U.S. state?"
	},
	"trivia_beginner_023_answer0": {
		"message": "Wyoming"
	},
	"trivia_beginner_023_answer1": {
		"message": "North Dakota"
	},
	"trivia_beginner_023_answer2": {
		"message": "Connecticut"
	},
	"trivia_beginner_024": {
		"message": "To see maple sap being harvested and go skiing in the Green Mountains, you would travel to which U.S. state?"
	},
	"trivia_beginner_024_answer0": {
		"message": "Vermont"
	},
	"trivia_beginner_024_answer1": {
		"message": "Oregon"
	},
	"trivia_beginner_024_answer2": {
		"message": "Arizona"
	},
	"trivia_beginner_025": {
		"message": "Which U.S. state would you visit to drive across the Chesapeake Bay Bridge and walk on the boardwalk at Ocean City?"
	},
	"trivia_beginner_025_answer0": {
		"message": "Maryland"
	},
	"trivia_beginner_025_answer1": {
		"message": "Kansas"
	},
	"trivia_beginner_025_answer2": {
		"message": "North Carolina"
	},
	"trivia_beginner_026": {
		"message": "To visit Mammoth Cave and watch a horse race at Churchill Downs, you would travel to which U.S. state?"
	},
	"trivia_beginner_026_answer0": {
		"message": "Kentucky"
	},
	"trivia_beginner_026_answer1": {
		"message": "West Virginia"
	},
	"trivia_beginner_026_answer2": {
		"message": "Utah"
	},
	"trivia_beginner_027": {
		"message": "To see giant sequoia trees and the Channel Islands, you would travel to which U.S. state?"
	},
	"trivia_beginner_027_answer0": {
		"message": "California"
	},
	"trivia_beginner_027_answer1": {
		"message": "New Jersey"
	},
	"trivia_beginner_027_answer2": {
		"message": "Virginia"
	},
	"trivia_beginner_028": {
		"message": "Which wetlands would you visit if you were in the U.S. state of Florida?"
	},
	"trivia_beginner_028_answer0": {
		"message": "Everglades"
	},
	"trivia_beginner_028_answer1": {
		"message": "Dismal Swamp"
	},
	"trivia_beginner_028_answer2": {
		"message": "Great Cypress Swamp"
	},
	"trivia_beginner_029": {
		"message": "To tour the St. Lawrence Seaway and the Finger Lakes, you would travel to which U.S. state?"
	},
	"trivia_beginner_029_answer0": {
		"message": "New York"
	},
	"trivia_beginner_029_answer1": {
		"message": "Michigan"
	},
	"trivia_beginner_029_answer2": {
		"message": "Nevada"
	},
	"trivia_beginner_030": {
		"message": "Mount Everest, the world's highest mountain, is located on which continent?"
	},
	"trivia_beginner_030_answer0": {
		"message": "Asia"
	},
	"trivia_beginner_030_answer1": {
		"message": "Antarctica"
	},
	"trivia_beginner_030_answer2": {
		"message": "North America"
	},
	"trivia_beginner_031": {
		"message": "The Patagonia region covers much of the southern part of which continent?"
	},
	"trivia_beginner_031_answer0": {
		"message": "South America"
	},
	"trivia_beginner_031_answer1": {
		"message": "Europe"
	},
	"trivia_beginner_031_answer2": {
		"message": "Africa"
	},
	"trivia_beginner_032": {
		"message": "Emperor penguins are found in their natural habitat on which continent?"
	},
	"trivia_beginner_032_answer0": {
		"message": "Antarctica"
	},
	"trivia_beginner_032_answer1": {
		"message": "North America"
	},
	"trivia_beginner_032_answer2": {
		"message": "Europe"
	},
	"trivia_beginner_033": {
		"message": "Kangaroos and koalas are native to which country?"
	},
	"trivia_beginner_033_answer0": {
		"message": "Australia"
	},
	"trivia_beginner_033_answer1": {
		"message": "Europe"
	},
	"trivia_beginner_033_answer2": {
		"message": "South America"
	},
	"trivia_beginner_034": {
		"message": "Wildlife attracts tourists to the Serengeti National Park on which continent?"
	},
	"trivia_beginner_034_answer0": {
		"message": "Africa"
	},
	"trivia_beginner_034_answer1": {
		"message": "Asia"
	},
	"trivia_beginner_034_answer2": {
		"message": "Australia"
	},
	"trivia_beginner_035": {
		"message": "Which continent has the largest land area?"
	},
	"trivia_beginner_035_answer0": {
		"message": "Asia"
	},
	"trivia_beginner_035_answer1": {
		"message": "Australia"
	},
	"trivia_beginner_035_answer2": {
		"message": "Europe"
	},
	"trivia_beginner_036": {
		"message": "Tower Bridge crosses the River Thames in which European city?"
	},
	"trivia_beginner_036_answer0": {
		"message": "London"
	},
	"trivia_beginner_036_answer1": {
		"message": "Havana"
	},
	"trivia_beginner_036_answer2": {
		"message": "Cape Town"
	},
	"trivia_beginner_037": {
		"message": "Saint Basil’s Cathedral stands on Red Square next to the Kremlin in which Russian city?"
	},
	"trivia_beginner_037_answer0": {
		"message": "Moscow"
	},
	"trivia_beginner_037_answer1": {
		"message": "Brussels"
	},
	"trivia_beginner_037_answer2": {
		"message": "Montevideo"
	},
	"trivia_beginner_038": {
		"message": "The Colosseum, built in the first century A.D. as a place for gladiator contests, is located in which European city? "
	},
	"trivia_beginner_038_answer0": {
		"message": "Rome"
	},
	"trivia_beginner_038_answer1": {
		"message": "Khartoum"
	},
	"trivia_beginner_038_answer2": {
		"message": "Manila"
	},
	"trivia_beginner_039": {
		"message": "The Opera House and Harbour Bridge are located in which Australian city?"
	},
	"trivia_beginner_039_answer0": {
		"message": "Sydney"
	},
	"trivia_beginner_039_answer1": {
		"message": "Jakarta"
	},
	"trivia_beginner_039_answer2": {
		"message": "Prague"
	},
	"trivia_beginner_040": {
		"message": "The Dome of the Rock and the Western Wall are just two of many holy sites found within the old city walls of which Middle Eastern city?"
	},
	"trivia_beginner_040_answer0": {
		"message": "Jerusalem"
	},
	"trivia_beginner_040_answer1": {
		"message": "Tokyo"
	},
	"trivia_beginner_040_answer2": {
		"message": "Algiers"
	},
	"trivia_beginner_041": {
		"message": "The Parthenon stands atop the Acropolis in which city in Greece?"
	},
	"trivia_beginner_041_answer0": {
		"message": "Athens"
	},
	"trivia_beginner_041_answer1": {
		"message": "Kiev"
	},
	"trivia_beginner_041_answer2": {
		"message": "Lima"
	},
	"trivia_beginner_042": {
		"message": "The Eiffel Tower stands near the Seine River and looks over the center of which French city?"
	},
	"trivia_beginner_042_answer0": {
		"message": "Paris"
	},
	"trivia_beginner_042_answer1": {
		"message": "Toronto"
	},
	"trivia_beginner_042_answer2": {
		"message": "New Delhi"
	},
	"trivia_beginner_043": {
		"message": "The al-Haram Mosque is home to the Kaaba, the holiest site in Islam, and is located in which Saudi Arabian city?"
	},
	"trivia_beginner_043_answer0": {
		"message": "Mecca"
	},
	"trivia_beginner_043_answer1": {
		"message": "Buenos Aires"
	},
	"trivia_beginner_043_answer2": {
		"message": "Budapest"
	},
	"trivia_beginner_044": {
		"message": "The Forbidden City is a former imperial palace located in the center of which Chinese city?"
	},
	"trivia_beginner_044_answer0": {
		"message": "Beijing"
	},
	"trivia_beginner_044_answer1": {
		"message": "Santiago"
	},
	"trivia_beginner_044_answer2": {
		"message": "Brisbane"
	},
	"trivia_beginner_045": {
		"message": "The Space Needle is an observation tower located in which U.S. city on Puget Sound?"
	},
	"trivia_beginner_045_answer0": {
		"message": "Seattle"
	},
	"trivia_beginner_045_answer1": {
		"message": "Wichita"
	},
	"trivia_beginner_045_answer2": {
		"message": "New Orleans"
	},
	"trivia_beginner_046": {
		"message": "The John Hancock Tower is the tallest building in which U.S. city located at the mouth of the Charles River?"
	},
	"trivia_beginner_046_answer0": {
		"message": "Boston"
	},
	"trivia_beginner_046_answer1": {
		"message": "Pittsburgh"
	},
	"trivia_beginner_046_answer2": {
		"message": "Memphis"
	},
	"trivia_beginner_047": {
		"message": "The Stratosphere Tower, located just north of a famous boulevard known as The Strip,\nis the tallest building in which U.S. city in the Mojave Desert?"
	},
	"trivia_beginner_047_answer0": {
		"message": "Las Vegas"
	},
	"trivia_beginner_047_answer1": {
		"message": "Minneapolis"
	},
	"trivia_beginner_047_answer2": {
		"message": "Denver"
	},
	"trivia_beginner_048": {
		"message": "The Statue of Liberty is a large sculpture located on Liberty Island in the harbor of which U.S. city?"
	},
	"trivia_beginner_048_answer0": {
		"message": "New York City"
	},
	"trivia_beginner_048_answer1": {
		"message": "Atlanta"
	},
	"trivia_beginner_048_answer2": {
		"message": "Los Angeles"
	},
	"trivia_beginner_049": {
		"message": "The Golden Gate Bridge connects which U.S. city to the Marin Peninsula? "
	},
	"trivia_beginner_049_answer0": {
		"message": "San Francisco"
	},
	"trivia_beginner_049_answer1": {
		"message": "Boise"
	},
	"trivia_beginner_049_answer2": {
		"message": "Baltimore"
	},
	"trivia_beginner_050": {
		"message": "The Gateway Arch, symbolizing America’s westward expansion in the 1800s, is located along the Mississippi River in which U.S. city?"
	},
	"trivia_beginner_050_answer0": {
		"message": "St. Louis"
	},
	"trivia_beginner_050_answer1": {
		"message": "Indianapolis"
	},
	"trivia_beginner_050_answer2": {
		"message": "Miami"
	},
	"trivia_beginner_051": {
		"message": "The Giza Plateau, home to the Great Pyramid and the Sphinx, is located in which African country?"
	},
	"trivia_beginner_051_answer0": {
		"message": "Egypt"
	},
	"trivia_beginner_051_answer1": {
		"message": "Brazil"
	},
	"trivia_beginner_051_answer2": {
		"message": "Germany"
	},
	"trivia_beginner_052": {
		"message": "Independence Hall, an important historical site associated with the American Revolution, is located near the Delaware River in which U.S. city?"
	},
	"trivia_beginner_052_answer0": {
		"message": "Philadelphia"
	},
	"trivia_beginner_052_answer1": {
		"message": "San Antonio"
	},
	"trivia_beginner_052_answer2": {
		"message": "Chicago"
	},
	"trivia_beginner_053": {
		"message": "The Rocky Mountains cross Canada and which other country?"
	},
	"trivia_beginner_053_answer0": {
		"message": "United States"
	},
	"trivia_beginner_053_answer1": {
		"message": "Venezuela"
	},
	"trivia_beginner_053_answer2": {
		"message": "Russia"
	},
	"trivia_beginner_054": {
		"message": "Brazil and Uruguay border which ocean?"
	},
	"trivia_beginner_054_answer0": {
		"message": "Atlantic Ocean"
	},
	"trivia_beginner_054_answer1": {
		"message": "Indian Ocean"
	},
	"trivia_beginner_054_answer2": {
		"message": "Arctic Ocean"
	},
	"trivia_beginner_055": {
		"message": "The island of Newfoundland is located off the east coast of Canada in which ocean?"
	},
	"trivia_beginner_055_answer0": {
		"message": "Atlantic Ocean"
	},
	"trivia_beginner_055_answer1": {
		"message": "Indian Ocean"
	},
	"trivia_beginner_055_answer2": {
		"message": "Pacific Ocean"
	},
	"trivia_beginner_056": {
		"message": "The island of Madagascar is located off the east coast of Africa in which ocean?"
	},
	"trivia_beginner_056_answer0": {
		"message": "Indian Ocean"
	},
	"trivia_beginner_056_answer1": {
		"message": "Pacific Ocean"
	},
	"trivia_beginner_056_answer2": {
		"message": "Arctic Ocean"
	},
	"trivia_beginner_057": {
		"message": "Most of the international date line runs through the middle of which ocean?"
	},
	"trivia_beginner_057_answer0": {
		"message": "Pacific Ocean"
	},
	"trivia_beginner_057_answer1": {
		"message": "Indian Ocean"
	},
	"trivia_beginner_057_answer2": {
		"message": "Atlantic Ocean"
	},
	"trivia_beginner_058": {
		"message": "The Equator passes through the Congo Basin on which continent?"
	},
	"trivia_beginner_058_answer0": {
		"message": "Africa"
	},
	"trivia_beginner_058_answer1": {
		"message": "Australia"
	},
	"trivia_beginner_058_answer2": {
		"message": "Europe"
	},
	"trivia_beginner_059": {
		"message": "Which continent borders the Gulf of Mexico?"
	},
	"trivia_beginner_059_answer0": {
		"message": "North America"
	},
	"trivia_beginner_059_answer1": {
		"message": "Europe"
	},
	"trivia_beginner_059_answer2": {
		"message": "Asia"
	},
	"trivia_beginner_060": {
		"message": "Which river that flows through Africa is the longest river in the world?"
	},
	"trivia_beginner_060_answer0": {
		"message": "Nile River"
	},
	"trivia_beginner_060_answer1": {
		"message": "Colorado River"
	},
	"trivia_beginner_060_answer2": {
		"message": "Orange River"
	},
	"trivia_beginner_061": {
		"message": "The ancient ruins of Machu Picchu are located on which continent?"
	},
	"trivia_beginner_061_answer0": {
		"message": "South America"
	},
	"trivia_beginner_061_answer1": {
		"message": "Europe"
	},
	"trivia_beginner_061_answer2": {
		"message": "Antarctica"
	},
	"trivia_beginner_062": {
		"message": "The Amazon River, which carries more water than any other river in the world, flows across which continent?"
	},
	"trivia_beginner_062_answer0": {
		"message": "South America"
	},
	"trivia_beginner_062_answer1": {
		"message": "Australia"
	},
	"trivia_beginner_062_answer2": {
		"message": "Asia"
	},
	"trivia_beginner_063": {
		"message": "Mont Blanc, the highest point in the Alps, is located on which continent?"
	},
	"trivia_beginner_063_answer0": {
		"message": "Europe"
	},
	"trivia_beginner_063_answer1": {
		"message": "North America"
	},
	"trivia_beginner_063_answer2": {
		"message": "South America"
	},
	"trivia_beginner_064": {
		"message": "The Isthmus of Panama connects Central America with which continent?"
	},
	"trivia_beginner_064_answer0": {
		"message": "South America"
	},
	"trivia_beginner_064_answer1": {
		"message": "Asia"
	},
	"trivia_beginner_064_answer2": {
		"message": "Europe"
	},
	"trivia_beginner_065": {
		"message": "Cheetahs are the fastest land mammals on Earth and can be found in Kenya and Tanzania on which continent?"
	},
	"trivia_beginner_065_answer0": {
		"message": "Africa"
	},
	"trivia_beginner_065_answer1": {
		"message": "Europe"
	},
	"trivia_beginner_065_answer2": {
		"message": "North America"
	},
	"trivia_beginner_066": {
		"message": "The Cape of Good Hope is located near the southern tip of which continent?"
	},
	"trivia_beginner_066_answer0": {
		"message": "Africa"
	},
	"trivia_beginner_066_answer1": {
		"message": "Asia"
	},
	"trivia_beginner_066_answer2": {
		"message": "Europe"
	},
	"trivia_beginner_067": {
		"message": "Giant tortoises live on the Galápagos Islands, located west of South America in which ocean?"
	},
	"trivia_beginner_067_answer0": {
		"message": "Pacific Ocean"
	},
	"trivia_beginner_067_answer1": {
		"message": "Arctic Ocean"
	},
	"trivia_beginner_067_answer2": {
		"message": "Indian Ocean"
	},
	"trivia_beginner_068": {
		"message": "The Danube River flows through Vienna and other cities on which continent?"
	},
	"trivia_beginner_068_answer0": {
		"message": "Europe"
	},
	"trivia_beginner_068_answer1": {
		"message": "Australia"
	},
	"trivia_beginner_068_answer2": {
		"message": "Africa"
	},
	"trivia_beginner_069": {
		"message": "The islands of Cuba and Hispaniola both border which sea?"
	},
	"trivia_beginner_069_answer0": {
		"message": "Caribbean Sea"
	},
	"trivia_beginner_069_answer1": {
		"message": "Bering Sea"
	},
	"trivia_beginner_069_answer2": {
		"message": "Baltic Sea"
	},
	"trivia_beginner_070": {
		"message": "The Gulf of Guinea borders which continent?"
	},
	"trivia_beginner_070_answer0": {
		"message": "Africa"
	},
	"trivia_beginner_070_answer1": {
		"message": "Australia"
	},
	"trivia_beginner_070_answer2": {
		"message": "North America"
	},
	"trivia_beginner_071": {
		"message": "Ernest Shackleton was a famous explorer of which continent?"
	},
	"trivia_beginner_071_answer0": {
		"message": "Antarctica"
	},
	"trivia_beginner_071_answer1": {
		"message": "North America"
	},
	"trivia_beginner_071_answer2": {
		"message": "Europe"
	},
	"trivia_beginner_072": {
		"message": "The Labrador Sea is an arm of which ocean?"
	},
	"trivia_beginner_072_answer0": {
		"message": "Atlantic Ocean"
	},
	"trivia_beginner_072_answer1": {
		"message": "Indian Ocean"
	},
	"trivia_beginner_072_answer2": {
		"message": "Pacific Ocean"
	},
	"trivia_beginner_073": {
		"message": "The Sahara, the largest desert in the world, is located on which continent?"
	},
	"trivia_beginner_073_answer0": {
		"message": "Africa"
	},
	"trivia_beginner_073_answer1": {
		"message": "Europe"
	},
	"trivia_beginner_073_answer2": {
		"message": "Antarctica"
	},
	"trivia_beginner_074": {
		"message": "The Plateau of Tibet is located on which continent?"
	},
	"trivia_beginner_074_answer0": {
		"message": "Asia"
	},
	"trivia_beginner_074_answer1": {
		"message": "North America"
	},
	"trivia_beginner_074_answer2": {
		"message": "South America"
	},
	"trivia_beginner_075": {
		"message": "The Drake Passage lies south of which continent?"
	},
	"trivia_beginner_075_answer0": {
		"message": "South America"
	},
	"trivia_beginner_075_answer1": {
		"message": "Europe"
	},
	"trivia_beginner_075_answer2": {
		"message": "Australia"
	},
	"trivia_beginner_076": {
		"message": "The Great Barrier Reef is located in the Coral Sea off the cost of which continent?"
	},
	"trivia_beginner_076_answer0": {
		"message": "Australia"
	},
	"trivia_beginner_076_answer1": {
		"message": "Asia"
	},
	"trivia_beginner_076_answer2": {
		"message": "North America"
	},
	"trivia_beginner_077": {
		"message": "To navigate the Suez Canal and to visit Cairo’s City of the Dead, you would travel to which country?"
	},
	"trivia_beginner_077_answer0": {
		"message": "Egypt"
	},
	"trivia_beginner_077_answer1": {
		"message": "Colombia"
	},
	"trivia_beginner_077_answer2": {
		"message": "Finland"
	},
	"trivia_beginner_078": {
		"message": "To see gauchos tending cattle and to watch tango dancers in the city of Buenos Aires, you would travel to which country?"
	},
	"trivia_beginner_078_answer0": {
		"message": "Argentina"
	},
	"trivia_beginner_078_answer1": {
		"message": "Niger"
	},
	"trivia_beginner_078_answer2": {
		"message": "Nepal"
	},
	"trivia_beginner_079": {
		"message": "To visit the old quarter in the city of Fez and to go hiking in the Atlas Mountains, you\nwould travel to which country?"
	},
	"trivia_beginner_079_answer0": {
		"message": "Morocco"
	},
	"trivia_beginner_079_answer1": {
		"message": "Ecuador"
	},
	"trivia_beginner_079_answer2": {
		"message": "Thailand"
	},
	"trivia_beginner_080": {
		"message": "To visit ancient Maya ruins and to swim at the beaches of Cancún, you would travel to\nwhich country?"
	},
	"trivia_beginner_080_answer0": {
		"message": "Mexico"
	},
	"trivia_beginner_080_answer1": {
		"message": "Netherlands"
	},
	"trivia_beginner_080_answer2": {
		"message": "Turkey"
	},
	"trivia_beginner_081": {
		"message": "To visit St. Patrick’s Cathedral in Dublin and enjoy the Arts Festival in Kilkenny, you\nwould travel to which country?"
	},
	"trivia_beginner_081_answer0": {
		"message": "Ireland"
	},
	"trivia_beginner_081_answer1": {
		"message": "Somalia"
	},
	"trivia_beginner_081_answer2": {
		"message": "Costa Rica"
	},
	"trivia_beginner_082": {
		"message": "To take a rain forest tour and to dance at Rio de Janeiro’s Carnival celebration, you\nwould travel to which country?"
	},
	"trivia_beginner_082_answer0": {
		"message": "Brazil"
	},
	"trivia_beginner_082_answer1": {
		"message": "United Kingdom"
	},
	"trivia_beginner_082_answer2": {
		"message": "Vietnam"
	},
	"trivia_beginner_083": {
		"message": "To visit the Hermitage Museum in Saint Petersburg and to ride the Trans-Siberian\nRailway, you would travel to which country?"
	},
	"trivia_beginner_083_answer0": {
		"message": "Russia"
	},
	"trivia_beginner_083_answer1": {
		"message": "Indonesia"
	},
	"trivia_beginner_083_answer2": {
		"message": "Belize"
	},
	"trivia_beginner_084": {
		"message": "To ride the high-speed train and to spend the night in a Tokyo hotel, you would travel to which country?"
	},
	"trivia_beginner_084_answer0": {
		"message": "Japan"
	},
	"trivia_beginner_084_answer1": {
		"message": "Zimbabwe"
	},
	"trivia_beginner_084_answer2": {
		"message": "Bolivia"
	},
	"trivia_beginner_085": {
		"message": "To eat pesto in Genoa and to attend an opera in Florence, you would travel to which\ncountry?"
	},
	"trivia_beginner_085_answer0": {
		"message": "Italy"
	},
	"trivia_beginner_085_answer1": {
		"message": "Paraguay"
	},
	"trivia_beginner_085_answer2": {
		"message": "Libya"
	},
	"trivia_beginner_086": {
		"message": "To go on safari in the Maasai Mara Nature Reserve and to shop in Nairobi, you would\ntravel to which country?"
	},
	"trivia_beginner_086_answer0": {
		"message": "Kenya"
	},
	"trivia_beginner_086_answer1": {
		"message": "South Korea"
	},
	"trivia_beginner_086_answer2": {
		"message": "Chile"
	},
	"trivia_beginner_087": {
		"message": "To see the Ganges River and to explore the crowded streets of Kolkata, you\nwould travel to which country?"
	},
	"trivia_beginner_087_answer0": {
		"message": "India"
	},
	"trivia_beginner_087_answer1": {
		"message": "Germany"
	},
	"trivia_beginner_087_answer2": {
		"message": "Jordan"
	},
	"trivia_beginner_088": {
		"message": "The North Pole, the northernmost point on Earth, is located in the middle of which ocean?"
	},
	"trivia_beginner_088_answer0": {
		"message": "Arctic Ocean"
	},
	"trivia_beginner_088_answer1": {
		"message": "Pacific Ocean"
	},
	"trivia_beginner_088_answer2": {
		"message": "Indian Ocean"
	},
	"trivia_beginner_089": {
		"message": "Which country borders the Atlantic Ocean?"
	},
	"trivia_beginner_089_answer0": {
		"message": "Iceland"
	},
	"trivia_beginner_089_answer1": {
		"message": "Pakistan"
	},
	"trivia_beginner_089_answer2": {
		"message": "Japan"
	},
	"trivia_beginner_090": {
		"message": "Which U.S. state is known as the Sunshine State because of its warm climate and popular beaches?"
	},
	"trivia_beginner_090_answer0": {
		"message": "Florida"
	},
	"trivia_beginner_090_answer1": {
		"message": "Maine"
	},
	"trivia_beginner_090_answer2": {
		"message": "Washington"
	},
	"trivia_beginner_091": {
		"message": "The Grand Canyon is located in which U.S. state?"
	},
	"trivia_beginner_091_answer0": {
		"message": "Arizona"
	},
	"trivia_beginner_091_answer1": {
		"message": "West Virginia"
	},
	"trivia_beginner_091_answer2": {
		"message": "South Dakota"
	},
	"trivia_beginner_092": {
		"message": "Which U.S. state, known as the Lone Star State, has a single star on its flag and was once an independent country?"
	},
	"trivia_beginner_092_answer0": {
		"message": "Texas"
	},
	"trivia_beginner_092_answer1": {
		"message": "Wisconsin"
	},
	"trivia_beginner_092_answer2": {
		"message": "Maryland"
	},
	"trivia_beginner_093": {
		"message": "The Tigris and Euphrates Rivers are located on which continent?"
	},
	"trivia_beginner_093_answer0": {
		"message": "Asia"
	},
	"trivia_beginner_093_answer1": {
		"message": "Antarctica"
	},
	"trivia_beginner_093_answer2": {
		"message": "Europe"
	},
	"trivia_beginner_094": {
		"message": "Lake Victoria and the Virunga Mountains are located on which continent?"
	},
	"trivia_beginner_094_answer0": {
		"message": "Africa"
	},
	"trivia_beginner_094_answer1": {
		"message": "North America"
	},
	"trivia_beginner_094_answer2": {
		"message": "Asia"
	},
	"trivia_beginner_095": {
		"message": "Which country is an island country in the Pacific Ocean?"
	},
	"trivia_beginner_095_answer0": {
		"message": "New Zealand"
	},
	"trivia_beginner_095_answer1": {
		"message": "South Africa"
	},
	"trivia_beginner_095_answer2": {
		"message": "Iceland"
	},
	"trivia_beginner_096": {
		"message": "Which country is located on the Scandinavian Peninsula?"
	},
	"trivia_beginner_096_answer0": {
		"message": "Sweden"
	},
	"trivia_beginner_096_answer1": {
		"message": "Romania"
	},
	"trivia_beginner_096_answer2": {
		"message": "Peru"
	},
	"trivia_beginner_097": {
		"message": "Which country borders the Mediterranean Sea?"
	},
	"trivia_beginner_097_answer0": {
		"message": "France"
	},
	"trivia_beginner_097_answer1": {
		"message": "Bangladesh"
	},
	"trivia_beginner_097_answer2": {
		"message": "Nicaragua"
	},
	"trivia_hard_001": {
		"message": "Which U.S. city is closest to the Canadian border?"
	},
	"trivia_hard_001_answer0": {
		"message": "Seattle"
	},
	"trivia_hard_001_answer1": {
		"message": "Sacramento"
	},
	"trivia_hard_001_answer2": {
		"message": "Omaha"
	},
	"trivia_hard_002": {
		"message": "Which U.S. city is most likely to experience a hurricane?"
	},
	"trivia_hard_002_answer0": {
		"message": "Miami"
	},
	"trivia_hard_002_answer1": {
		"message": "Los Angeles"
	},
	"trivia_hard_002_answer2": {
		"message": "Pittsburgh"
	},
	"trivia_hard_003": {
		"message": "Which of these lakes has the largest surface area?"
	},
	"trivia_hard_003_answer0": {
		"message": "Lake Huron"
	},
	"trivia_hard_003_answer1": {
		"message": "Lake Mead"
	},
	"trivia_hard_003_answer2": {
		"message": "Lake Erie"
	},
	"trivia_hard_004": {
		"message": "Which of these U.S. cities is most populous?"
	},
	"trivia_hard_004_answer0": {
		"message": "Chicago"
	},
	"trivia_hard_004_answer1": {
		"message": "St. Louis"
	},
	"trivia_hard_004_answer2": {
		"message": "Indianapolis"
	},
	"trivia_hard_005": {
		"message": "Which country is closest to the Persian Gulf?"
	},
	"trivia_hard_005_answer0": {
		"message": "Iran"
	},
	"trivia_hard_005_answer1": {
		"message": "Turkey"
	},
	"trivia_hard_005_answer2": {
		"message": "Bhutan"
	},
	"trivia_hard_006": {
		"message": "Which of these countries has the largest land area?"
	},
	"trivia_hard_006_answer0": {
		"message": "Kazakhstan"
	},
	"trivia_hard_006_answer1": {
		"message": "Romania"
	},
	"trivia_hard_006_answer2": {
		"message": "Poland"
	},
	"trivia_hard_007": {
		"message": "Which of these countries is the most densely populated?"
	},
	"trivia_hard_007_answer0": {
		"message": "Singapore"
	},
	"trivia_hard_007_answer1": {
		"message": "Laos"
	},
	"trivia_hard_007_answer2": {
		"message": "Bolivia"
	},
	"trivia_hard_008": {
		"message": "Which of these countries has the largest number of German speakers?"
	},
	"trivia_hard_008_answer0": {
		"message": "Austria"
	},
	"trivia_hard_008_answer1": {
		"message": "Slovakia"
	},
	"trivia_hard_008_answer2": {
		"message": "Iraq"
	},
	"trivia_hard_009": {
		"message": "Which of these countries borders the most countries?"
	},
	"trivia_hard_009_answer0": {
		"message": "Saudi Arabia"
	},
	"trivia_hard_009_answer1": {
		"message": "Morocco"
	},
	"trivia_hard_009_answer2": {
		"message": "Mongolia"
	},
	"trivia_hard_010": {
		"message": "Which country does not border Lake Tanganyika?"
	},
	"trivia_hard_010_answer0": {
		"message": "Benin"
	},
	"trivia_hard_010_answer1": {
		"message": "Burundi"
	},
	"trivia_hard_010_answer2": {
		"message": "Zambia"
	},
	"trivia_hard_011": {
		"message": "Which country is not crossed by the Equator?"
	},
	"trivia_hard_011_answer0": {
		"message": "Mauritania"
	},
	"trivia_hard_011_answer1": {
		"message": "Indonesia"
	},
	"trivia_hard_011_answer2": {
		"message": "Kenya"
	},
	"trivia_hard_012": {
		"message": "Which country is not located on the Balkan Peninsula?"
	},
	"trivia_hard_012_answer0": {
		"message": "Czech Republic"
	},
	"trivia_hard_012_answer1": {
		"message": "Bulgaria"
	},
	"trivia_hard_012_answer2": {
		"message": "Macedonia"
	},
	"trivia_hard_013": {
		"message": "Which country does not border the North Sea?"
	},
	"trivia_hard_013_answer0": {
		"message": "Finland"
	},
	"trivia_hard_013_answer1": {
		"message": "Denmark"
	},
	"trivia_hard_013_answer2": {
		"message": "United Kingdom"
	},
	"trivia_hard_014": {
		"message": "Which country does not border the Black Sea?"
	},
	"trivia_hard_014_answer0": {
		"message": "Azerbaijan"
	},
	"trivia_hard_014_answer1": {
		"message": "Ukraine"
	},
	"trivia_hard_014_answer2": {
		"message": "Turkey"
	},
	"trivia_hard_015": {
		"message": "Which country is not landlocked?"
	},
	"trivia_hard_015_answer0": {
		"message": "Croatia"
	},
	"trivia_hard_015_answer1": {
		"message": "Belarus"
	},
	"trivia_hard_015_answer2": {
		"message": "Hungary"
	},
	"trivia_hard_016": {
		"message": "Which country is not located in the Sahara?"
	},
	"trivia_hard_016_answer0": {
		"message": "Angola"
	},
	"trivia_hard_016_answer1": {
		"message": "Libya"
	},
	"trivia_hard_016_answer2": {
		"message": "Algeria"
	},
	"trivia_hard_017": {
		"message": "Which island is located farthest east?"
	},
	"trivia_hard_017_answer0": {
		"message": "Trinidad"
	},
	"trivia_hard_017_answer1": {
		"message": "Jamaica"
	},
	"trivia_hard_017_answer2": {
		"message": "Cuba"
	},
	"trivia_hard_018": {
		"message": "Cape Fear borders which body of water?"
	},
	"trivia_hard_018_answer0": {
		"message": "Atlantic Ocean"
	},
	"trivia_hard_018_answer1": {
		"message": "Caribbean Sea"
	},
	"trivia_hard_018_answer2": {
		"message": "Pacific Ocean"
	},
	"trivia_hard_019": {
		"message": "Which city is a port on the Gulf of Mexico?"
	},
	"trivia_hard_019_answer0": {
		"message": "Veracruz"
	},
	"trivia_hard_019_answer1": {
		"message": "Tijuana"
	},
	"trivia_hard_019_answer2": {
		"message": "Acapulco"
	},
	"trivia_hard_020": {
		"message": "The Tropic of Cancer crosses which country?"
	},
	"trivia_hard_020_answer0": {
		"message": "Mexico"
	},
	"trivia_hard_020_answer1": {
		"message": "Canada"
	},
	"trivia_hard_020_answer2": {
		"message": "Brazil"
	},
	"trivia_hard_021": {
		"message": "Which of these islands is largest in area?"
	},
	"trivia_hard_021_answer0": {
		"message": "Baffin Island"
	},
	"trivia_hard_021_answer1": {
		"message": "Hispaniola"
	},
	"trivia_hard_021_answer2": {
		"message": "Sardinia"
	},
	"trivia_hard_022": {
		"message": "The Yucatán Channel separates Mexico and which island?"
	},
	"trivia_hard_022_answer0": {
		"message": "Cuba"
	},
	"trivia_hard_022_answer1": {
		"message": "Puerto Rico"
	},
	"trivia_hard_022_answer2": {
		"message": "Dominica"
	},
	"trivia_hard_023": {
		"message": "Which Canadian city is located farthest north?"
	},
	"trivia_hard_023_answer0": {
		"message": "Yellowknife"
	},
	"trivia_hard_023_answer1": {
		"message": "Ottawa"
	},
	"trivia_hard_023_answer2": {
		"message": "Winnipeg"
	},
	"trivia_hard_024": {
		"message": "Which island is part of the Lesser Antilles?"
	},
	"trivia_hard_024_answer0": {
		"message": "St. Kitts"
	},
	"trivia_hard_024_answer1": {
		"message": "Bermuda"
	},
	"trivia_hard_024_answer2": {
		"message": "Nova Scotia"
	},
	"trivia_hard_025": {
		"message": "Port-au-Prince is the most populous city in which country?"
	},
	"trivia_hard_025_answer0": {
		"message": "Haiti"
	},
	"trivia_hard_025_answer1": {
		"message": "Nicaragua"
	},
	"trivia_hard_025_answer2": {
		"message": "Suriname"
	},
	"trivia_hard_026": {
		"message": "Which country is in the Carpathian mountain system?"
	},
	"trivia_hard_026_answer0": {
		"message": "Romania"
	},
	"trivia_hard_026_answer1": {
		"message": "Albania"
	},
	"trivia_hard_026_answer2": {
		"message": "Turkmenistan"
	},
	"trivia_hard_027": {
		"message": "French is an official language in which country?"
	},
	"trivia_hard_027_answer0": {
		"message": "Gabon"
	},
	"trivia_hard_027_answer1": {
		"message": "Kuwait"
	},
	"trivia_hard_027_answer2": {
		"message": "Tanzania"
	},
	"trivia_hard_028": {
		"message": "Which of these countries is largest in land area?"
	},
	"trivia_hard_028_answer0": {
		"message": "Iran"
	},
	"trivia_hard_028_answer1": {
		"message": "Israel"
	},
	"trivia_hard_028_answer2": {
		"message": "Bahrain"
	},
	"trivia_hard_029": {
		"message": "Which country spans the most degrees of longitude?"
	},
	"trivia_hard_029_answer0": {
		"message": "Kazakhstan"
	},
	"trivia_hard_029_answer1": {
		"message": "Afghanistan"
	},
	"trivia_hard_029_answer2": {
		"message": "Syria"
	},
	"trivia_hard_030": {
		"message": "Which country is made up of many islands?"
	},
	"trivia_hard_030_answer0": {
		"message": "Philippines"
	},
	"trivia_hard_030_answer1": {
		"message": "Cambodia"
	},
	"trivia_hard_030_answer2": {
		"message": "Tajikistan"
	},
	"trivia_hard_031": {
		"message": "Which of these countries has the most time zones?"
	},
	"trivia_hard_031_answer0": {
		"message": "Brazil"
	},
	"trivia_hard_031_answer1": {
		"message": "Ghana"
	},
	"trivia_hard_031_answer2": {
		"message": "Belize"
	},
	"trivia_hard_032": {
		"message": "Which country is located farthest north?"
	},
	"trivia_hard_032_answer0": {
		"message": "Cameroon"
	},
	"trivia_hard_032_answer1": {
		"message": "Mozambique"
	},
	"trivia_hard_032_answer2": {
		"message": "Australia"
	},
	"trivia_hard_033": {
		"message": "Which country is located between France and Spain?"
	},
	"trivia_hard_033_answer0": {
		"message": "Andorra"
	},
	"trivia_hard_033_answer1": {
		"message": "Luxembourg"
	},
	"trivia_hard_033_answer2": {
		"message": "Vatican City"
	},
	"trivia_hard_034": {
		"message": "Denmark borders which country?"
	},
	"trivia_hard_034_answer0": {
		"message": "Germany"
	},
	"trivia_hard_034_answer1": {
		"message": "Finland"
	},
	"trivia_hard_034_answer2": {
		"message": "Moldova"
	},
	"trivia_hard_035": {
		"message": "The island of Sardinia belongs to which country?"
	},
	"trivia_hard_035_answer0": {
		"message": "Italy"
	},
	"trivia_hard_035_answer1": {
		"message": "Turkey"
	},
	"trivia_hard_035_answer2": {
		"message": "United Kingdom"
	},
	"trivia_hard_036": {
		"message": "Which desert covers much of the area between Beijing and Ulaanbaatar?"
	},
	"trivia_hard_036_answer0": {
		"message": "Gobi"
	},
	"trivia_hard_036_answer1": {
		"message": "Great Indian Desert"
	},
	"trivia_hard_036_answer2": {
		"message": "Libyan Desert"
	},
	"trivia_hard_037": {
		"message": "The Kamchatka Current is part of which ocean?"
	},
	"trivia_hard_037_answer0": {
		"message": "Pacific Ocean"
	},
	"trivia_hard_037_answer1": {
		"message": "Indian Ocean"
	},
	"trivia_hard_037_answer2": {
		"message": "Atlantic Ocean"
	},
	"trivia_hard_038": {
		"message": "The Gulf of Sidra is located in the southern part of which sea?"
	},
	"trivia_hard_038_answer0": {
		"message": "Mediterranean Sea"
	},
	"trivia_hard_038_answer1": {
		"message": "Arabian Sea"
	},
	"trivia_hard_038_answer2": {
		"message": "Baltic Sea"
	},
	"trivia_hard_039": {
		"message": "The Tatra Mountains are the highest range in which European mountain system?"
	},
	"trivia_hard_039_answer0": {
		"message": "Carpathian Mountains"
	},
	"trivia_hard_039_answer1": {
		"message": "Cantabrian Mountains"
	},
	"trivia_hard_039_answer2": {
		"message": "Pyrenees"
	},
	"trivia_hard_040": {
		"message": "Which river flows through Lake Kariba and forms the border between Zambia and Zimbabwe?"
	},
	"trivia_hard_040_answer0": {
		"message": "Zambezi River"
	},
	"trivia_hard_040_answer1": {
		"message": "Nile River"
	},
	"trivia_hard_040_answer2": {
		"message": "Congo River"
	},
	"trivia_hard_041": {
		"message": "The Thames, Meuse, and Schelde Rivers all flow into which sea?"
	},
	"trivia_hard_041_answer0": {
		"message": "North Sea"
	},
	"trivia_hard_041_answer1": {
		"message": "Mediterranean Sea"
	},
	"trivia_hard_041_answer2": {
		"message": "Black Sea"
	},
	"trivia_hard_042": {
		"message": "The Luzon Strait separates the Philippines from which large island to the north?"
	},
	"trivia_hard_042_answer0": {
		"message": "Taiwan"
	},
	"trivia_hard_042_answer1": {
		"message": "Algeria"
	},
	"trivia_hard_042_answer2": {
		"message": "Sri Lanka"
	},
	"trivia_hard_043": {
		"message": "Which islands lie along the Mid-Atlantic Ridge?"
	},
	"trivia_hard_043_answer0": {
		"message": "Azores"
	},
	"trivia_hard_043_answer1": {
		"message": "Bahamas"
	},
	"trivia_hard_043_answer2": {
		"message": "Fiji Islands"
	},
	"trivia_hard_044": {
		"message": "Which river drains into the Laptev Sea?"
	},
	"trivia_hard_044_answer0": {
		"message": "Lena River"
	},
	"trivia_hard_044_answer1": {
		"message": "Yangtze River"
	},
	"trivia_hard_044_answer2": {
		"message": "Indus River"
	},
	"trivia_hard_045": {
		"message": "Which peak stands closest to the Equator?"
	},
	"trivia_hard_045_answer0": {
		"message": "Kilimanjaro"
	},
	"trivia_hard_045_answer1": {
		"message": "Mont Blanc"
	},
	"trivia_hard_045_answer2": {
		"message": "Mount McKinley"
	},
	"trivia_hard_046": {
		"message": "Which capital city is the most populous?"
	},
	"trivia_hard_046_answer0": {
		"message": "Moscow"
	},
	"trivia_hard_046_answer1": {
		"message": "Helsinki"
	},
	"trivia_hard_046_answer2": {
		"message": "Algiers"
	},
	"trivia_hard_047": {
		"message": "Which city, located on the Liffey River, is the largest city in the Republic of Ireland?"
	},
	"trivia_hard_047_answer0": {
		"message": "Dublin"
	},
	"trivia_hard_047_answer1": {
		"message": "Oslo"
	},
	"trivia_hard_047_answer2": {
		"message": "Copenhagen"
	},
	"trivia_hard_048": {
		"message": "Which city, located in a valley of the Hindu Kush, is the largest city in Afghanistan?"
	},
	"trivia_hard_048_answer0": {
		"message": "Kabul"
	},
	"trivia_hard_048_answer1": {
		"message": "Sarajevo"
	},
	"trivia_hard_048_answer2": {
		"message": "Kampala"
	},
	"trivia_hard_049": {
		"message": "Which city, located on the Chao Phraya River, is the largest city in Thailand?"
	},
	"trivia_hard_049_answer0": {
		"message": "Bangkok"
	},
	"trivia_hard_049_answer1": {
		"message": "Beijing"
	},
	"trivia_hard_049_answer2": {
		"message": "Amman"
	},
	"trivia_hard_050": {
		"message": "Which city, located at the head of a fjord on the Skagerrak strait, is the largest city in Norway?"
	},
	"trivia_hard_050_answer0": {
		"message": "Oslo"
	},
	"trivia_hard_050_answer1": {
		"message": "London"
	},
	"trivia_hard_050_answer2": {
		"message": "Brussels"
	},
	"trivia_hard_051": {
		"message": "Which city, located along the eastern Mediterranean Sea, is the largest city in Lebanon?"
	},
	"trivia_hard_051_answer0": {
		"message": "Beirut"
	},
	"trivia_hard_051_answer1": {
		"message": "Mogadishu"
	},
	"trivia_hard_051_answer2": {
		"message": "Riyadh"
	},
	"trivia_hard_052": {
		"message": "Which city, located on the coast of Java, is the largest city in Indonesia?"
	},
	"trivia_hard_052_answer0": {
		"message": "Jakarta"
	},
	"trivia_hard_052_answer1": {
		"message": "Tokyo"
	},
	"trivia_hard_052_answer2": {
		"message": "Nairobi"
	},
	"trivia_hard_053": {
		"message": "Which city, located in the Attica region, is the largest city in Greece?"
	},
	"trivia_hard_053_answer0": {
		"message": "Athens"
	},
	"trivia_hard_053_answer1": {
		"message": "Rome"
	},
	"trivia_hard_053_answer2": {
		"message": "Barcelona"
	},
	"trivia_hard_054": {
		"message": "Which city, located on the Río de la Plata estuary, is the largest city in Uruguay?"
	},
	"trivia_hard_054_answer0": {
		"message": "Montevideo"
	},
	"trivia_hard_054_answer1": {
		"message": "Quito"
	},
	"trivia_hard_054_answer2": {
		"message": "Rio de Janeiro"
	},
	"trivia_hard_055": {
		"message": "Which city, once part of the former province of Transvaal, is the largest city in South Africa?"
	},
	"trivia_hard_055_answer0": {
		"message": "Johannesburg"
	},
	"trivia_hard_055_answer1": {
		"message": "Abuja"
	},
	"trivia_hard_055_answer2": {
		"message": "Maputo"
	},
	"trivia_hard_056": {
		"message": "Which city, an important shipping center on the Caribbean Sea, is the largest city in Jamaica?"
	},
	"trivia_hard_056_answer0": {
		"message": "Kingston"
	},
	"trivia_hard_056_answer1": {
		"message": "Caracas"
	},
	"trivia_hard_056_answer2": {
		"message": "Buenos Aires"
	},
	"trivia_hard_057": {
		"message": "Which city, located in the Great Rift Valley, is the largest city in Eritrea?"
	},
	"trivia_hard_057_answer0": {
		"message": "Asmara"
	},
	"trivia_hard_057_answer1": {
		"message": "Baghdad"
	},
	"trivia_hard_057_answer2": {
		"message": "Brazzaville"
	},
	"trivia_hard_058": {
		"message": "Which city, located on the banks of the Vistula River, is the largest city in Poland?"
	},
	"trivia_hard_058_answer0": {
		"message": "Warsaw"
	},
	"trivia_hard_058_answer1": {
		"message": "Berlin"
	},
	"trivia_hard_058_answer2": {
		"message": "Kiev"
	},
	"trivia_hard_059": {
		"message": "Which city, an important stop on the Pan-American Highway, is the largest city in Costa Rica?"
	},
	"trivia_hard_059_answer0": {
		"message": "San José"
	},
	"trivia_hard_059_answer1": {
		"message": "Lima"
	},
	"trivia_hard_059_answer2": {
		"message": "Sucre"
	},
	"trivia_hard_060": {
		"message": "Which city, an important agricultural trade center in southern Africa, is the largest city in Zimbabwe?"
	},
	"trivia_hard_060_answer0": {
		"message": "Harare"
	},
	"trivia_hard_060_answer1": {
		"message": "Windhoek"
	},
	"trivia_hard_060_answer2": {
		"message": "Kampala"
	},
	"trivia_hard_061": {
		"message": "Which city, once occupied by the Khmer Rouge regime, is the largest city in Cambodia?"
	},
	"trivia_hard_061_answer0": {
		"message": "Phnom Penh"
	},
	"trivia_hard_061_answer1": {
		"message": "Kuala Lumpur"
	},
	"trivia_hard_061_answer2": {
		"message": "Dhaka"
	},
	"trivia_hard_062": {
		"message": "Which city, located on the Atlantic Ocean at Cape Mesurado, is the largest city in Liberia?"
	},
	"trivia_hard_062_answer0": {
		"message": "Monrovia"
	},
	"trivia_hard_062_answer1": {
		"message": "Accra"
	},
	"trivia_hard_062_answer2": {
		"message": "Lusaka"
	},
	"trivia_hard_063": {
		"message": "Which city, located on a high plateau in the Andes, is the largest city in Colombia?"
	},
	"trivia_hard_063_answer0": {
		"message": "Bogotá"
	},
	"trivia_hard_063_answer1": {
		"message": "Managua"
	},
	"trivia_hard_063_answer2": {
		"message": "Monterrey"
	},
	"trivia_hard_064": {
		"message": "Which city, located at the foot of the Elburz Mountains, is the largest city in Iran?"
	},
	"trivia_hard_064_answer0": {
		"message": "Tehran"
	},
	"trivia_hard_064_answer1": {
		"message": "Tashkent"
	},
	"trivia_hard_064_answer2": {
		"message": "Istanbul"
	},
	"trivia_hard_065": {
		"message": "Which body of water is crossed by the Arctic Circle?"
	},
	"trivia_hard_065_answer0": {
		"message": "Norwegian Sea"
	},
	"trivia_hard_065_answer1": {
		"message": "Lake Volta"
	},
	"trivia_hard_065_answer2": {
		"message": "Caspian Sea"
	},
	"trivia_hard_066": {
		"message": "Which body of water lies in the Great Rift Valley?"
	},
	"trivia_hard_066_answer0": {
		"message": "Lake Malawi"
	},
	"trivia_hard_066_answer1": {
		"message": "Tasman Sea"
	},
	"trivia_hard_066_answer2": {
		"message": "Lake Titicaca"
	},
	"trivia_hard_067": {
		"message": "The Russian port city of Arkhangelsk lies on the shore of which body of water?"
	},
	"trivia_hard_067_answer0": {
		"message": "White Sea"
	},
	"trivia_hard_067_answer1": {
		"message": "Bass Strait"
	},
	"trivia_hard_067_answer2": {
		"message": "Bay of Biscay"
	},
	"trivia_hard_068": {
		"message": "Which country includes the provinces of Hunan and Shandong?"
	},
	"trivia_hard_068_answer0": {
		"message": "China"
	},
	"trivia_hard_068_answer1": {
		"message": "Thailand"
	},
	"trivia_hard_068_answer2": {
		"message": "Yemen"
	},
	"trivia_hard_069": {
		"message": "Castilian is the official language of which Mediterranean country?"
	},
	"trivia_hard_069_answer0": {
		"message": "Spain"
	},
	"trivia_hard_069_answer1": {
		"message": "Greece"
	},
	"trivia_hard_069_answer2": {
		"message": "Azerbaijan"
	},
	"trivia_hard_070": {
		"message": "Which Central American country was once a province that was part of Colombia?"
	},
	"trivia_hard_070_answer0": {
		"message": "Panama"
	},
	"trivia_hard_070_answer1": {
		"message": "Honduras"
	},
	"trivia_hard_070_answer2": {
		"message": "Guatemala"
	},
	"trivia_hard_071": {
		"message": "The city of Basel, divided by the Rhine River, is an important transportation center in which country?"
	},
	"trivia_hard_071_answer0": {
		"message": "Switzerland"
	},
	"trivia_hard_071_answer1": {
		"message": "Belgium"
	},
	"trivia_hard_071_answer2": {
		"message": "Russia"
	},
	"trivia_hard_072": {
		"message": "Painters such as Cézanne were inspired by the landscape of Provence, a region in which country?"
	},
	"trivia_hard_072_answer0": {
		"message": "France"
	},
	"trivia_hard_072_answer1": {
		"message": "Netherlands"
	},
	"trivia_hard_072_answer2": {
		"message": "Romania"
	},
	"trivia_hard_073": {
		"message": "Bahía Blanca is a major shipping point for the Pampas region in which country?"
	},
	"trivia_hard_073_answer0": {
		"message": "Argentina"
	},
	"trivia_hard_073_answer1": {
		"message": "Bolivia"
	},
	"trivia_hard_073_answer2": {
		"message": "Nicaragua"
	},
	"trivia_hard_074": {
		"message": "Which country is bordered by the Mediterranean, Black, and Aegean Seas?"
	},
	"trivia_hard_074_answer0": {
		"message": "Turkey"
	},
	"trivia_hard_074_answer1": {
		"message": "Bulgaria"
	},
	"trivia_hard_074_answer2": {
		"message": "Libya"
	},
	"trivia_hard_075": {
		"message": "Each year, wildebeests migrate from Tanzania across the Mara River into which neighboring country to the northeast?"
	},
	"trivia_hard_075_answer0": {
		"message": "Kenya"
	},
	"trivia_hard_075_answer1": {
		"message": "Zambia"
	},
	"trivia_hard_075_answer2": {
		"message": "Guinea"
	},
	"trivia_hard_076": {
		"message": "Aleppo, famous for the Great Mosque, is the largest city in which southwest Asian country?"
	},
	"trivia_hard_076_answer0": {
		"message": "Syria"
	},
	"trivia_hard_076_answer1": {
		"message": "Oman"
	},
	"trivia_hard_076_answer2": {
		"message": "Bangladesh"
	},
	"trivia_hard_077": {
		"message": "Which country is bordered by Russia and Georgia?"
	},
	"trivia_hard_077_answer0": {
		"message": "Azerbaijan"
	},
	"trivia_hard_077_answer1": {
		"message": "Uzbekistan"
	},
	"trivia_hard_077_answer2": {
		"message": "North Korea"
	},
	"trivia_hard_078": {
		"message": "Which country is bordered by Panama and Brazil?"
	},
	"trivia_hard_078_answer0": {
		"message": "Colombia"
	},
	"trivia_hard_078_answer1": {
		"message": "Peru"
	},
	"trivia_hard_078_answer2": {
		"message": "Costa Rica"
	},
	"trivia_hard_079": {
		"message": "Which country is bordered by Guatemala and the United States?"
	},
	"trivia_hard_079_answer0": {
		"message": "Mexico"
	},
	"trivia_hard_079_answer1": {
		"message": "El Salvador"
	},
	"trivia_hard_079_answer2": {
		"message": "Canada"
	},
	"trivia_hard_080": {
		"message": "Which country is bordered by Iraq and Afghanistan?"
	},
	"trivia_hard_080_answer0": {
		"message": "Iran"
	},
	"trivia_hard_080_answer1": {
		"message": "Ukraine"
	},
	"trivia_hard_080_answer2": {
		"message": "Mongolia"
	},
	"trivia_hard_081": {
		"message": "Which country is bordered by Lesotho and Botswana?"
	},
	"trivia_hard_081_answer0": {
		"message": "South Africa"
	},
	"trivia_hard_081_answer1": {
		"message": "Zimbabwe"
	},
	"trivia_hard_081_answer2": {
		"message": "Congo"
	},
	"trivia_hard_082": {
		"message": "Antwerp lies in the Flemish-speaking part of which country?"
	},
	"trivia_hard_082_answer0": {
		"message": "Belgium"
	},
	"trivia_hard_082_answer1": {
		"message": "Netherlands"
	},
	"trivia_hard_082_answer2": {
		"message": "Iceland"
	},
	"trivia_hard_083": {
		"message": "Located near the mouth of the Vistula River, Gdańsk is a major port in which European country?"
	},
	"trivia_hard_083_answer0": {
		"message": "Poland"
	},
	"trivia_hard_083_answer1": {
		"message": "Spain"
	},
	"trivia_hard_083_answer2": {
		"message": "Croatia"
	},
	"trivia_hard_084": {
		"message": "The Madeira and Purus Rivers are major tributaries of which large river in South America?"
	},
	"trivia_hard_084_answer0": {
		"message": "Amazon River"
	},
	"trivia_hard_084_answer1": {
		"message": "Orinoco River"
	},
	"trivia_hard_084_answer2": {
		"message": "Paraná River"
	},
	"trivia_hard_085": {
		"message": "Lake Constance borders Switzerland, Germany, and which other country?"
	},
	"trivia_hard_085_answer0": {
		"message": "Austria"
	},
	"trivia_hard_085_answer1": {
		"message": "Slovakia"
	},
	"trivia_hard_085_answer2": {
		"message": "Finland"
	},
	"trivia_hard_086": {
		"message": "Auckland, a major port city with multiple harbors, is the largest city in which country?"
	},
	"trivia_hard_086_answer0": {
		"message": "New Zealand"
	},
	"trivia_hard_086_answer1": {
		"message": "Australia"
	},
	"trivia_hard_086_answer2": {
		"message": "Indonesia"
	},
	"trivia_hard_087": {
		"message": "Which country, located directly west of Togo, is a major producer of cocoa?"
	},
	"trivia_hard_087_answer0": {
		"message": "Ghana"
	},
	"trivia_hard_087_answer1": {
		"message": "Sudan"
	},
	"trivia_hard_087_answer2": {
		"message": "Tunisia"
	},
	"trivia_hard_088": {
		"message": "Guaraní is the name of one of the official languages and also the currency of which South American country?"
	},
	"trivia_hard_088_answer0": {
		"message": "Paraguay"
	},
	"trivia_hard_088_answer1": {
		"message": "Ecuador"
	},
	"trivia_hard_088_answer2": {
		"message": "Brazil"
	},
	"trivia_hard_089": {
		"message": "Which mountain range extends along the border between France and Spain?"
	},
	"trivia_hard_089_answer0": {
		"message": "Pyrenees"
	},
	"trivia_hard_089_answer1": {
		"message": "Apennines"
	},
	"trivia_hard_089_answer2": {
		"message": "Caucasus Mountains"
	},
	"trivia_hard_090": {
		"message": "The Torrens River empties into the Gulf Saint Vincent in which country?"
	},
	"trivia_hard_090_answer0": {
		"message": "Australia"
	},
	"trivia_hard_090_answer1": {
		"message": "Uganda"
	},
	"trivia_hard_090_answer2": {
		"message": "Canada"
	},
	"trivia_hard_091": {
		"message": "Which African country that borders the Mediterranean Sea is a monarchy?"
	},
	"trivia_hard_091_answer0": {
		"message": "Morocco"
	},
	"trivia_hard_091_answer1": {
		"message": "Egypt"
	},
	"trivia_hard_091_answer2": {
		"message": "Central African Republic"
	},
	"trivia_hard_092": {
		"message": "Tbilisi, located on the banks of the Kura River, is the capital of which country?"
	},
	"trivia_hard_092_answer0": {
		"message": "Georgia"
	},
	"trivia_hard_092_answer1": {
		"message": "Syria"
	},
	"trivia_hard_092_answer2": {
		"message": "Hungary"
	},
	"trivia_hard_093": {
		"message": "Abruzzo is a mountainous region located on the Adriatic Sea in which country?"
	},
	"trivia_hard_093_answer0": {
		"message": "Italy"
	},
	"trivia_hard_093_answer1": {
		"message": "France"
	},
	"trivia_hard_093_answer2": {
		"message": "Luxembourg"
	},
	"trivia_hard_094": {
		"message": "The Gulf of Riga borders Latvia and which other country?"
	},
	"trivia_hard_094_answer0": {
		"message": "Estonia"
	},
	"trivia_hard_094_answer1": {
		"message": "Belarus"
	},
	"trivia_hard_094_answer2": {
		"message": "Spain"
	},
	"trivia_hard_095": {
		"message": "The Strait of Jubal connects the Gulf of Suez with which sea?"
	},
	"trivia_hard_095_answer0": {
		"message": "Red Sea"
	},
	"trivia_hard_095_answer1": {
		"message": "Caribbean Sea"
	},
	"trivia_hard_095_answer2": {
		"message": "Caspian Sea"
	},
	"trivia_hard_096": {
		"message": "The Sea of Galilee derives much of its inflow from the waters of which river?"
	},
	"trivia_hard_096_answer0": {
		"message": "Jordan River"
	},
	"trivia_hard_096_answer1": {
		"message": "Amu Darya"
	},
	"trivia_hard_096_answer2": {
		"message": "Ganges River"
	},
	"trivia_hard_097": {
		"message": "Which large bay separates New Brunswick from Nova Scotia?"
	},
	"trivia_hard_097_answer0": {
		"message": "Bay of Fundy"
	},
	"trivia_hard_097_answer1": {
		"message": "Hudson Bay"
	},
	"trivia_hard_097_answer2": {
		"message": "Bay of Bengal"
	},
	"trivia_hard_098": {
		"message": "Cologne Cathedral is located in the Rhineland region of which country?"
	},
	"trivia_hard_098_answer0": {
		"message": "Germany"
	},
	"trivia_hard_098_answer1": {
		"message": "Denmark"
	},
	"trivia_hard_098_answer2": {
		"message": "Pakistan"
	},
	"trivia_hard_099": {
		"message": "Chiapas, site of several ancient Maya ruins, is the southernmost state in which country?"
	},
	"trivia_hard_099_answer0": {
		"message": "Mexico"
	},
	"trivia_hard_099_answer1": {
		"message": "Honduras"
	},
	"trivia_hard_099_answer2": {
		"message": "Chile"
	},
	"trivia_hard_100": {
		"message": "The Dardanelles is a narrow strait that connects the Sea of Marmara with which sea?"
	},
	"trivia_hard_100_answer0": {
		"message": "Aegean Sea"
	},
	"trivia_hard_100_answer1": {
		"message": "Barents Sea"
	},
	"trivia_hard_100_answer2": {
		"message": "Tasman Sea"
	},
	"trivia_hard_101": {
		"message": "Khmer is the official language of which Southeast Asian country?"
	},
	"trivia_hard_101_answer0": {
		"message": "Cambodia"
	},
	"trivia_hard_101_answer1": {
		"message": "Nepal"
	},
	"trivia_hard_101_answer2": {
		"message": "Vietnam"
	},
	"trivia_hard_102": {
		"message": "The Donets Basin is an industrial area shared by Russia and which country?"
	},
	"trivia_hard_102_answer0": {
		"message": "Ukraine"
	},
	"trivia_hard_102_answer1": {
		"message": "Slovakia"
	},
	"trivia_hard_102_answer2": {
		"message": "Lebanon"
	},
	"trivia_hard_103": {
		"message": "Mount Kosciuszko, located in the Snowy Mountains, is the highest peak on which continent?"
	},
	"trivia_hard_103_answer0": {
		"message": "Australia"
	},
	"trivia_hard_103_answer1": {
		"message": "Europe"
	},
	"trivia_hard_103_answer2": {
		"message": "South America"
	},
	"trivia_hard_104": {
		"message": "The islands of Madura and Bali are part of which country?"
	},
	"trivia_hard_104_answer0": {
		"message": "Indonesia"
	},
	"trivia_hard_104_answer1": {
		"message": "Japan"
	},
	"trivia_hard_104_answer2": {
		"message": "Pakistan"
	},
	"trivia_hard_105": {
		"message": "The Taklimakan Desert is located north of the Kunlun Mountains in which Asian country?"
	},
	"trivia_hard_105_answer0": {
		"message": "China"
	},
	"trivia_hard_105_answer1": {
		"message": "Saudi Arabia"
	},
	"trivia_hard_105_answer2": {
		"message": "South Korea"
	},
	"trivia_medium_001": {
		"message": "Which of these U.S. cities is located on a river delta?"
	},
	"trivia_medium_001_answer0": {
		"message": "New Orleans"
	},
	"trivia_medium_001_answer1": {
		"message": "Austin"
	},
	"trivia_medium_001_answer2": {
		"message": "Oklahoma City"
	},
	"trivia_medium_002": {
		"message": "Angkor Wat and Cappadocia are UNESCO World Heritage sites found on which continent?"
	},
	"trivia_medium_002_answer0": {
		"message": "Asia"
	},
	"trivia_medium_002_answer1": {
		"message": "Europe"
	},
	"trivia_medium_002_answer2": {
		"message": "Africa"
	},
	"trivia_medium_003": {
		"message": "The Kurdish and Persian languages are spoken by people in the southwestern part of which continent?"
	},
	"trivia_medium_003_answer0": {
		"message": "Asia"
	},
	"trivia_medium_003_answer1": {
		"message": "South America"
	},
	"trivia_medium_003_answer2": {
		"message": "Europe"
	},
	"trivia_medium_004": {
		"message": "Teotihuacán was the great center of an early civilization on which continent?"
	},
	"trivia_medium_004_answer0": {
		"message": "North America"
	},
	"trivia_medium_004_answer1": {
		"message": "Africa"
	},
	"trivia_medium_004_answer2": {
		"message": "Asia"
	},
	"trivia_medium_005": {
		"message": "The Bellingshausen Sea and the Ross Sea border which continent?"
	},
	"trivia_medium_005_answer0": {
		"message": "Antarctica"
	},
	"trivia_medium_005_answer1": {
		"message": "Europe"
	},
	"trivia_medium_005_answer2": {
		"message": "Asia"
	},
	"trivia_medium_006": {
		"message": "The Mozambique and Benguela Currents flow along the coast of which continent?"
	},
	"trivia_medium_006_answer0": {
		"message": "Africa"
	},
	"trivia_medium_006_answer1": {
		"message": "Europe"
	},
	"trivia_medium_006_answer2": {
		"message": "North America"
	},
	"trivia_medium_007": {
		"message": "The archipelago Islas Malvinas, also called the Falkland Islands, lies off the southeastern edge of which continent?"
	},
	"trivia_medium_007_answer0": {
		"message": "South America"
	},
	"trivia_medium_007_answer1": {
		"message": "North America"
	},
	"trivia_medium_007_answer2": {
		"message": "Europe"
	},
	"trivia_medium_008": {
		"message": "Which of these African countries has the largest area?"
	},
	"trivia_medium_008_answer0": {
		"message": "Algeria"
	},
	"trivia_medium_008_answer1": {
		"message": "Gambia"
	},
	"trivia_medium_008_answer2": {
		"message": "Burundi"
	},
	"trivia_medium_009": {
		"message": "Which large island is located 200 miles northwest of Iceland?"
	},
	"trivia_medium_009_answer0": {
		"message": "Greenland"
	},
	"trivia_medium_009_answer1": {
		"message": "New Guinea"
	},
	"trivia_medium_009_answer2": {
		"message": "Ireland"
	},
	"trivia_medium_010": {
		"message": "The Kara Sea and the East Siberian Sea are part of which ocean?"
	},
	"trivia_medium_010_answer0": {
		"message": "Arctic Ocean"
	},
	"trivia_medium_010_answer1": {
		"message": "Indian Ocean"
	},
	"trivia_medium_010_answer2": {
		"message": "Pacific Ocean"
	},
	"trivia_medium_011": {
		"message": "Which country borders the Baltic Sea?"
	},
	"trivia_medium_011_answer0": {
		"message": "Latvia"
	},
	"trivia_medium_011_answer1": {
		"message": "Slovenia"
	},
	"trivia_medium_011_answer2": {
		"message": "Ukraine"
	},
	"trivia_medium_012": {
		"message": "Which of these major cities is the most populous?"
	},
	"trivia_medium_012_answer0": {
		"message": "São Paulo, Brazil"
	},
	"trivia_medium_012_answer1": {
		"message": "Toronto, Canada"
	},
	"trivia_medium_012_answer2": {
		"message": "Hanoi, Vietnam"
	},
	"trivia_medium_013": {
		"message": "Which country does not have a coastline on the Atlantic Ocean?"
	},
	"trivia_medium_013_answer0": {
		"message": "Malaysia"
	},
	"trivia_medium_013_answer1": {
		"message": "Angola"
	},
	"trivia_medium_013_answer2": {
		"message": "Uruguay"
	},
	"trivia_medium_014": {
		"message": "Which of these countries has the shortest coastline?"
	},
	"trivia_medium_014_answer0": {
		"message": "El Salvador"
	},
	"trivia_medium_014_answer1": {
		"message": "Peru"
	},
	"trivia_medium_014_answer2": {
		"message": "Chile"
	},
	"trivia_medium_015": {
		"message": "Which desert is located in Asia?"
	},
	"trivia_medium_015_answer0": {
		"message": "Gobi"
	},
	"trivia_medium_015_answer1": {
		"message": "Kalahari"
	},
	"trivia_medium_015_answer2": {
		"message": "Atacama"
	},
	"trivia_medium_016": {
		"message": "Which of these countries experiences the most volcanic activity?"
	},
	"trivia_medium_016_answer0": {
		"message": "Indonesia"
	},
	"trivia_medium_016_answer1": {
		"message": "Egypt"
	},
	"trivia_medium_016_answer2": {
		"message": "Israel"
	},
	"trivia_medium_017": {
		"message": "Which of these countries has the largest population?"
	},
	"trivia_medium_017_answer0": {
		"message": "Pakistan"
	},
	"trivia_medium_017_answer1": {
		"message": "Haiti"
	},
	"trivia_medium_017_answer2": {
		"message": "Venezuela"
	},
	"trivia_medium_018": {
		"message": "Which of these countries has the most islands?"
	},
	"trivia_medium_018_answer0": {
		"message": "Bahamas"
	},
	"trivia_medium_018_answer1": {
		"message": "Jamaica"
	},
	"trivia_medium_018_answer2": {
		"message": "El Salvador"
	},
	"trivia_medium_019": {
		"message": "Which country lies closest to the Equator?"
	},
	"trivia_medium_019_answer0": {
		"message": "Rwanda"
	},
	"trivia_medium_019_answer1": {
		"message": "Guatemala"
	},
	"trivia_medium_019_answer2": {
		"message": "South Africa"
	},
	"trivia_medium_020": {
		"message": "Which country is located farthest north?"
	},
	"trivia_medium_020_answer0": {
		"message": "Estonia"
	},
	"trivia_medium_020_answer1": {
		"message": "Libya"
	},
	"trivia_medium_020_answer2": {
		"message": "Cambodia"
	},
	"trivia_medium_021": {
		"message": "The Alfama district can be found in Portugal on the banks of the Tagus River in which capital city?"
	},
	"trivia_medium_021_answer0": {
		"message": "Lisbon"
	},
	"trivia_medium_021_answer1": {
		"message": "Berlin"
	},
	"trivia_medium_021_answer2": {
		"message": "Helsinki"
	},
	"trivia_medium_022": {
		"message": "Which capital city, located 25 miles northeast of the Dead Sea, is the most populous city in Jordan?"
	},
	"trivia_medium_022_answer0": {
		"message": "Amman"
	},
	"trivia_medium_022_answer1": {
		"message": "Islamabad"
	},
	"trivia_medium_022_answer2": {
		"message": "Seoul"
	},
	"trivia_medium_023": {
		"message": "Tahrir Square, the focal point of several major Egyptian protests, is located in which capital city?"
	},
	"trivia_medium_023_answer0": {
		"message": "Cairo"
	},
	"trivia_medium_023_answer1": {
		"message": "Nairobi"
	},
	"trivia_medium_023_answer2": {
		"message": "Muscat"
	},
	"trivia_medium_024": {
		"message": "Which capital city, located on Table Bay, is the seat of South Africa’s national parliament?"
	},
	"trivia_medium_024_answer0": {
		"message": "Cape Town"
	},
	"trivia_medium_024_answer1": {
		"message": "Lusaka"
	},
	"trivia_medium_024_answer2": {
		"message": "Kinshasa"
	},
	"trivia_medium_025": {
		"message": "Located on the Vltava River, which capital city is the largest city in\nthe Czech Republic?"
	},
	"trivia_medium_025_answer0": {
		"message": "Prague"
	},
	"trivia_medium_025_answer1": {
		"message": "Dublin"
	},
	"trivia_medium_025_answer2": {
		"message": "Sofia"
	},
	"trivia_medium_026": {
		"message": "Which capital city, located on the Mediterranean Sea, is an important port for Libya?"
	},
	"trivia_medium_026_answer0": {
		"message": "Tripoli"
	},
	"trivia_medium_026_answer1": {
		"message": "Mogadishu"
	},
	"trivia_medium_026_answer2": {
		"message": "Monrovia"
	},
	"trivia_medium_027": {
		"message": "Which capital city, an important trade and transportation center in Sudan, is located at the junction of the White Nile and Blue Nile Rivers?"
	},
	"trivia_medium_027_answer0": {
		"message": "Khartoum"
	},
	"trivia_medium_027_answer1": {
		"message": "Tunis"
	},
	"trivia_medium_027_answer2": {
		"message": "Johannesburg"
	},
	"trivia_medium_028": {
		"message": "Which capital city is situated on the Danish islands of Zealand and Amager?"
	},
	"trivia_medium_028_answer0": {
		"message": "Copenhagen"
	},
	"trivia_medium_028_answer1": {
		"message": "Bern"
	},
	"trivia_medium_028_answer2": {
		"message": "Bratislava"
	},
	"trivia_medium_029": {
		"message": "Which capital city, located on the island of New Providence, is the largest city in the Bahamas?"
	},
	"trivia_medium_029_answer0": {
		"message": "Nassau"
	},
	"trivia_medium_029_answer1": {
		"message": "Santo Domingo"
	},
	"trivia_medium_029_answer2": {
		"message": "Belmopan"
	},
	"trivia_medium_030": {
		"message": "Located south of the Black Sea, which capital city is the center of Turkey’s transportation system?"
	},
	"trivia_medium_030_answer0": {
		"message": "Ankara"
	},
	"trivia_medium_030_answer1": {
		"message": "Minsk"
	},
	"trivia_medium_030_answer2": {
		"message": "Tehran"
	},
	"trivia_medium_031": {
		"message": "Which of these countries is partly located on the Horn of Africa?"
	},
	"trivia_medium_031_answer0": {
		"message": "Eritrea"
	},
	"trivia_medium_031_answer1": {
		"message": "Niger"
	},
	"trivia_medium_031_answer2": {
		"message": "Swaziland"
	},
	"trivia_medium_032": {
		"message": "The Skagerrak is a strait that separates Denmark from which country?"
	},
	"trivia_medium_032_answer0": {
		"message": "Norway"
	},
	"trivia_medium_032_answer1": {
		"message": "United Kingdom"
	},
	"trivia_medium_032_answer2": {
		"message": "Sri Lanka"
	},
	"trivia_medium_033": {
		"message": "Which country has more land area covered by desert?"
	},
	"trivia_medium_033_answer0": {
		"message": "Chad"
	},
	"trivia_medium_033_answer1": {
		"message": "Norway"
	},
	"trivia_medium_033_answer2": {
		"message": "Vietnam"
	},
	"trivia_medium_034": {
		"message": "The Euphrates River flows through which country?"
	},
	"trivia_medium_034_answer0": {
		"message": "Syria"
	},
	"trivia_medium_034_answer1": {
		"message": "Switzerland"
	},
	"trivia_medium_034_answer2": {
		"message": "Thailand"
	},
	"trivia_medium_035": {
		"message": "The city of Irkutsk is located near Lake Baikal on which continent?"
	},
	"trivia_medium_035_answer0": {
		"message": "Asia"
	},
	"trivia_medium_035_answer1": {
		"message": "Africa"
	},
	"trivia_medium_035_answer2": {
		"message": "South America"
	},
	"trivia_medium_036": {
		"message": "The Dnieper and Rhine are major rivers on which continent?"
	},
	"trivia_medium_036_answer0": {
		"message": "Europe"
	},
	"trivia_medium_036_answer1": {
		"message": "Antarctica "
	},
	"trivia_medium_036_answer2": {
		"message": "Asia"
	},
	"trivia_medium_037": {
		"message": "The Guiana Highlands and the Pantanal region are located on which continent?"
	},
	"trivia_medium_037_answer0": {
		"message": "South America"
	},
	"trivia_medium_037_answer1": {
		"message": "North America"
	},
	"trivia_medium_037_answer2": {
		"message": "Europe"
	},
	"trivia_medium_038": {
		"message": "The Great Victoria Desert and the Nullarbor Plain are physical features on which continent?"
	},
	"trivia_medium_038_answer0": {
		"message": "Australia"
	},
	"trivia_medium_038_answer1": {
		"message": "Asia"
	},
	"trivia_medium_038_answer2": {
		"message": "Europe"
	},
	"trivia_medium_039": {
		"message": "Rio Grande do Sul is the southernmost state of which country?"
	},
	"trivia_medium_039_answer0": {
		"message": "Brazil"
	},
	"trivia_medium_039_answer1": {
		"message": "Mexico"
	},
	"trivia_medium_039_answer2": {
		"message": "Germany"
	},
	"trivia_medium_040": {
		"message": "The city of Novosibirsk is located on the Ob River in which country?"
	},
	"trivia_medium_040_answer0": {
		"message": "Russia"
	},
	"trivia_medium_040_answer1": {
		"message": "Nepal"
	},
	"trivia_medium_040_answer2": {
		"message": "China"
	},
	"trivia_medium_041": {
		"message": "Which country is located on the Pacific Rim and is more likely to experience an earthquake?"
	},
	"trivia_medium_041_answer0": {
		"message": "Chile"
	},
	"trivia_medium_041_answer1": {
		"message": "Angola"
	},
	"trivia_medium_041_answer2": {
		"message": "France"
	},
	"trivia_medium_042": {
		"message": "Lake Maracaibo is located along the northern coast of which country?"
	},
	"trivia_medium_042_answer0": {
		"message": "Venezuela"
	},
	"trivia_medium_042_answer1": {
		"message": "Guatemala"
	},
	"trivia_medium_042_answer2": {
		"message": "Canada"
	},
	"trivia_medium_043": {
		"message": "Which country borders the Arabian Sea?"
	},
	"trivia_medium_043_answer0": {
		"message": "India"
	},
	"trivia_medium_043_answer1": {
		"message": "Tajikistan"
	},
	"trivia_medium_043_answer2": {
		"message": "Greece"
	},
	"trivia_medium_044": {
		"message": "Which country is located on the Iberian Peninsula?"
	},
	"trivia_medium_044_answer0": {
		"message": "Portugal"
	},
	"trivia_medium_044_answer1": {
		"message": "Bangladesh"
	},
	"trivia_medium_044_answer2": {
		"message": "Netherlands"
	},
	"trivia_medium_045": {
		"message": "Which of these countries has the longest coastline?"
	},
	"trivia_medium_045_answer0": {
		"message": "Thailand"
	},
	"trivia_medium_045_answer1": {
		"message": "Congo"
	},
	"trivia_medium_045_answer2": {
		"message": "Qatar"
	},
	"trivia_medium_046": {
		"message": "Which U.S. state is located west of the Mississippi River?"
	},
	"trivia_medium_046_answer0": {
		"message": "Colorado"
	},
	"trivia_medium_046_answer1": {
		"message": "Maryland"
	},
	"trivia_medium_046_answer2": {
		"message": "Michigan"
	},
	"trivia_medium_047": {
		"message": "Forests cover approximately 60 percent of which U.S state?"
	},
	"trivia_medium_047_answer0": {
		"message": "Virginia"
	},
	"trivia_medium_047_answer1": {
		"message": "Arizona"
	},
	"trivia_medium_047_answer2": {
		"message": "Nevada"
	},
	"trivia_medium_048": {
		"message": "Mount McKinley, the highest peak in North America, is located in which U.S. state?"
	},
	"trivia_medium_048_answer0": {
		"message": "Alaska"
	},
	"trivia_medium_048_answer1": {
		"message": "Minnesota"
	},
	"trivia_medium_048_answer2": {
		"message": "Colorado"
	},
	"trivia_medium_049": {
		"message": "Which of these U.S. states is largest in area?"
	},
	"trivia_medium_049_answer0": {
		"message": "Montana"
	},
	"trivia_medium_049_answer1": {
		"message": "Connecticut"
	},
	"trivia_medium_049_answer2": {
		"message": "South Carolina"
	},
	"trivia_medium_050": {
		"message": "Mount Rushmore is located near Rapid City in which U.S. state?"
	},
	"trivia_medium_050_answer0": {
		"message": "South Dakota"
	},
	"trivia_medium_050_answer1": {
		"message": "Oregon"
	},
	"trivia_medium_050_answer2": {
		"message": "Florida"
	},
	"trivia_medium_051": {
		"message": "Which U.S. state shares a border with Canada?"
	},
	"trivia_medium_051_answer0": {
		"message": "Minnesota"
	},
	"trivia_medium_051_answer1": {
		"message": "Nebraska"
	},
	"trivia_medium_051_answer2": {
		"message": "Kentucky"
	},
	"trivia_medium_052": {
		"message": "Coral reefs are found off the coast of which U.S. state?"
	},
	"trivia_medium_052_answer0": {
		"message": "Hawaii"
	},
	"trivia_medium_052_answer1": {
		"message": "Connecticut"
	},
	"trivia_medium_052_answer2": {
		"message": "Nevada"
	},
	"trivia_medium_053": {
		"message": "Hamburg is an important port in which country?"
	},
	"trivia_medium_053_answer0": {
		"message": "Germany"
	},
	"trivia_medium_053_answer1": {
		"message": "Croatia"
	},
	"trivia_medium_053_answer2": {
		"message": "Belgium"
	},
	"trivia_medium_054": {
		"message": "Which country experiences the most volcanic activity?"
	},
	"trivia_medium_054_answer0": {
		"message": "Iceland"
	},
	"trivia_medium_054_answer1": {
		"message": "United Kingdom"
	},
	"trivia_medium_054_answer2": {
		"message": "Poland"
	},
	"trivia_medium_055": {
		"message": "Which country lies primarily on the Asia Minor peninsula?"
	},
	"trivia_medium_055_answer0": {
		"message": "Turkey"
	},
	"trivia_medium_055_answer1": {
		"message": "Myanmar"
	},
	"trivia_medium_055_answer2": {
		"message": "Estonia"
	},
	"trivia_medium_056": {
		"message": "The Dead Sea forms part of the border between Israel and which other country?"
	},
	"trivia_medium_056_answer0": {
		"message": "Jordan"
	},
	"trivia_medium_056_answer1": {
		"message": "Iran"
	},
	"trivia_medium_056_answer2": {
		"message": "Japan"
	},
	"trivia_medium_057": {
		"message": "Serengeti National Park is located east of Lake Victoria in which country?"
	},
	"trivia_medium_057_answer0": {
		"message": "Tanzania"
	},
	"trivia_medium_057_answer1": {
		"message": "Yemen"
	},
	"trivia_medium_057_answer2": {
		"message": "Nigeria"
	},
	"trivia_medium_058": {
		"message": "Which country borders the Caribbean Sea and is a major exporter of oil?"
	},
	"trivia_medium_058_answer0": {
		"message": "Venezuela"
	},
	"trivia_medium_058_answer1": {
		"message": "Chile"
	},
	"trivia_medium_058_answer2": {
		"message": "Paraguay"
	},
	"trivia_medium_059": {
		"message": "Which landlocked country lies just south of the Equator?"
	},
	"trivia_medium_059_answer0": {
		"message": "Burundi"
	},
	"trivia_medium_059_answer1": {
		"message": "Djibouti"
	},
	"trivia_medium_059_answer2": {
		"message": "Tunisia"
	},
	"trivia_medium_060": {
		"message": "The Tyrrhenian Sea borders which Mediterranean country?"
	},
	"trivia_medium_060_answer0": {
		"message": "Italy"
	},
	"trivia_medium_060_answer1": {
		"message": "Israel"
	},
	"trivia_medium_060_answer2": {
		"message": "Senegal"
	},
	"trivia_medium_061": {
		"message": "Yekaterinburg lies on the eastern slopes of the Ural Mountains in which country?"
	},
	"trivia_medium_061_answer0": {
		"message": "Russia"
	},
	"trivia_medium_061_answer1": {
		"message": "Lithuania"
	},
	"trivia_medium_061_answer2": {
		"message": "Belgium"
	},
	"trivia_medium_062": {
		"message": "Which island country lies southeast of Australia and is a leading producer of wool?"
	},
	"trivia_medium_062_answer0": {
		"message": "New Zealand"
	},
	"trivia_medium_062_answer1": {
		"message": "Philippines"
	},
	"trivia_medium_062_answer2": {
		"message": "Vietnam"
	},
	"trivia_medium_063": {
		"message": "Mumbai is a major port city in which country?"
	},
	"trivia_medium_063_answer0": {
		"message": "India"
	},
	"trivia_medium_063_answer1": {
		"message": "Switzerland"
	},
	"trivia_medium_063_answer2": {
		"message": "Bhutan"
	},
	"trivia_medium_064": {
		"message": "The city of Incheon is located on the Yellow Sea in which country?"
	},
	"trivia_medium_064_answer0": {
		"message": "South Korea"
	},
	"trivia_medium_064_answer1": {
		"message": "Thailand"
	},
	"trivia_medium_064_answer2": {
		"message": "Mongolia"
	},
	"trivia_medium_065": {
		"message": "Which small country is located on the western border of Austria?"
	},
	"trivia_medium_065_answer0": {
		"message": "Liechtenstein"
	},
	"trivia_medium_065_answer1": {
		"message": "Syria"
	},
	"trivia_medium_065_answer2": {
		"message": "Moldova"
	},
	"trivia_medium_066": {
		"message": "Victoria and New South Wales are two states in which country?"
	},
	"trivia_medium_066_answer0": {
		"message": "Australia"
	},
	"trivia_medium_066_answer1": {
		"message": "United States"
	},
	"trivia_medium_066_answer2": {
		"message": "Canada"
	},
	"trivia_medium_067": {
		"message": "Which country on the island of Borneo borders the small country of Brunei?"
	},
	"trivia_medium_067_answer0": {
		"message": "Malaysia"
	},
	"trivia_medium_067_answer1": {
		"message": "Iran"
	},
	"trivia_medium_067_answer2": {
		"message": "Ukraine"
	},
	"trivia_medium_068": {
		"message": "The Julian Alps lie on the border between Italy and which other country?"
	},
	"trivia_medium_068_answer0": {
		"message": "Slovenia"
	},
	"trivia_medium_068_answer1": {
		"message": "Nepal"
	},
	"trivia_medium_068_answer2": {
		"message": "Tajikistan"
	},
	"trivia_medium_069": {
		"message": "A region formerly known as Manchuria is located in the northeastern part of which country?"
	},
	"trivia_medium_069_answer0": {
		"message": "China"
	},
	"trivia_medium_069_answer1": {
		"message": "Belarus"
	},
	"trivia_medium_069_answer2": {
		"message": "Afghanistan"
	},
	"trivia_medium_070": {
		"message": "Which country borders El Salvador?"
	},
	"trivia_medium_070_answer0": {
		"message": "Honduras"
	},
	"trivia_medium_070_answer1": {
		"message": "Panama"
	},
	"trivia_medium_070_answer2": {
		"message": "Dominican Republic"
	},
	"trivia_medium_071": {
		"message": "Which country is located in the Caucasus Mountains?"
	},
	"trivia_medium_071_answer0": {
		"message": "Georgia"
	},
	"trivia_medium_071_answer1": {
		"message": "Hungary"
	},
	"trivia_medium_071_answer2": {
		"message": "Andorra"
	},
	"trivia_medium_072": {
		"message": "The Sunda Strait separates two islands in which Asian country?"
	},
	"trivia_medium_072_answer0": {
		"message": "Indonesia"
	},
	"trivia_medium_072_answer1": {
		"message": "New Zealand"
	},
	"trivia_medium_072_answer2": {
		"message": "Laos"
	},
	"trivia_medium_073": {
		"message": "Glaciated valleys and spectacular cliffs can be seen near the mouth of the Shannon River in which country?"
	},
	"trivia_medium_073_answer0": {
		"message": "Ireland"
	},
	"trivia_medium_073_answer1": {
		"message": "France"
	},
	"trivia_medium_073_answer2": {
		"message": "Uzbekistan"
	},
	"trivia_medium_074": {
		"message": "The Indus River flows through which South Asian country?"
	},
	"trivia_medium_074_answer0": {
		"message": "Pakistan"
	},
	"trivia_medium_074_answer1": {
		"message": "North Korea"
	},
	"trivia_medium_074_answer2": {
		"message": "Azerbaijan"
	},
	"trivia_medium_075": {
		"message": "Which country borders the Red Sea?"
	},
	"trivia_medium_075_answer0": {
		"message": "Eritrea"
	},
	"trivia_medium_075_answer1": {
		"message": "Ghana"
	},
	"trivia_medium_075_answer2": {
		"message": "Kenya"
	},
	"trivia_medium_076": {
		"message": "Zacatecas and Tabasco are states in which country?"
	},
	"trivia_medium_076_answer0": {
		"message": "Mexico"
	},
	"trivia_medium_076_answer1": {
		"message": "Belize"
	},
	"trivia_medium_076_answer2": {
		"message": "Argentina"
	},
	"trivia_medium_077": {
		"message": "Riyadh, a city with more than 4,000 mosques, is located in which country?"
	},
	"trivia_medium_077_answer0": {
		"message": "Saudi Arabia"
	},
	"trivia_medium_077_answer1": {
		"message": "Albania"
	},
	"trivia_medium_077_answer2": {
		"message": "Syria"
	},
	"trivia_medium_078": {
		"message": "Which African country is landlocked?"
	},
	"trivia_medium_078_answer0": {
		"message": "Mali"
	},
	"trivia_medium_078_answer1": {
		"message": "Mauritania"
	},
	"trivia_medium_078_answer2": {
		"message": "Egypt"
	},
	"trivia_medium_079": {
		"message": "Mount Fuji is a sacred site in which country?"
	},
	"trivia_medium_079_answer0": {
		"message": "Japan"
	},
	"trivia_medium_079_answer1": {
		"message": "Philippines"
	},
	"trivia_medium_079_answer2": {
		"message": "Bangladesh"
	},
	"trivia_medium_080": {
		"message": "Which country of the Greater Antilles uses English as its official language?"
	},
	"trivia_medium_080_answer0": {
		"message": "Jamaica"
	},
	"trivia_medium_080_answer1": {
		"message": "Haiti"
	},
	"trivia_medium_080_answer2": {
		"message": "Cuba"
	},
	"trivia_medium_081": {
		"message": "What is the official language of Syria, Kuwait, and Algeria?"
	},
	"trivia_medium_081_answer0": {
		"message": "Arabic"
	},
	"trivia_medium_081_answer1": {
		"message": "Armenian"
	},
	"trivia_medium_081_answer2": {
		"message": "German"
	},
	"trivia_medium_082": {
		"message": "Mozart operas are often performed during the annual Salzburg Festival held in which mountainous European country?"
	},
	"trivia_medium_082_answer0": {
		"message": "Austria"
	},
	"trivia_medium_082_answer1": {
		"message": "Hungary"
	},
	"trivia_medium_082_answer2": {
		"message": "Romania"
	},
	"trivia_medium_083": {
		"message": "The Valley of the Whales, a desert filled with fossilized remains of prehistoric whales, is located in which country north of Sudan?"
	},
	"trivia_medium_083_answer0": {
		"message": "Egypt"
	},
	"trivia_medium_083_answer1": {
		"message": "Nigeria"
	},
	"trivia_medium_083_answer2": {
		"message": "Zambia"
	},
	"trivia_medium_084": {
		"message": "Rotterdam lies on a delta near the North Sea in which European country?"
	},
	"trivia_medium_084_answer0": {
		"message": "Netherlands"
	},
	"trivia_medium_084_answer1": {
		"message": "Sweden"
	},
	"trivia_medium_084_answer2": {
		"message": "Greece"
	},
	"trivia_medium_085": {
		"message": "The Brahmaputra River, which flows into a large delta near the Bay of Bengal, has its source in which major mountain system?"
	},
	"trivia_medium_085_answer0": {
		"message": "Himalayas"
	},
	"trivia_medium_085_answer1": {
		"message": "Urals"
	},
	"trivia_medium_085_answer2": {
		"message": "Alps"
	},
	"trivia_medium_086": {
		"message": "Farsi, also known as Persian, is the official language of which Islamic country?"
	},
	"trivia_medium_086_answer0": {
		"message": "Iran"
	},
	"trivia_medium_086_answer1": {
		"message": "Kuwait"
	},
	"trivia_medium_086_answer2": {
		"message": "Libya"
	},
	"trivia_medium_087": {
		"message": "People watch matadors perform at bullfights in Seville, a city in which European country?"
	},
	"trivia_medium_087_answer0": {
		"message": "Spain"
	},
	"trivia_medium_087_answer1": {
		"message": "Germany"
	},
	"trivia_medium_087_answer2": {
		"message": "Macedonia"
	},
	"trivia_medium_088": {
		"message": "The city of Istanbul, considered a meeting place of Eastern and Western cultures, is located in which country?"
	},
	"trivia_medium_088_answer0": {
		"message": "Turkey"
	},
	"trivia_medium_088_answer1": {
		"message": "Slovakia"
	},
	"trivia_medium_088_answer2": {
		"message": "Oman"
	},
	"trivia_medium_089": {
		"message": "The Maya city of Copán is a popular tourist attraction in which country that borders El Salvador and Nicaragua?"
	},
	"trivia_medium_089_answer0": {
		"message": "Honduras"
	},
	"trivia_medium_089_answer1": {
		"message": "Chile"
	},
	"trivia_medium_089_answer2": {
		"message": "Canada"
	},
	"trivia_medium_090": {
		"message": "Timbuktu, a center of caravan trade for almost a thousand years, is located north of the Niger River in which landlocked country?"
	},
	"trivia_medium_090_answer0": {
		"message": "Mali"
	},
	"trivia_medium_090_answer1": {
		"message": "Uganda"
	},
	"trivia_medium_090_answer2": {
		"message": "Namibia"
	},
	"trivia_medium_091": {
		"message": "Which landlocked South American country is bordered by both Chile and Brazil?"
	},
	"trivia_medium_091_answer0": {
		"message": "Bolivia"
	},
	"trivia_medium_091_answer1": {
		"message": "Colombia"
	},
	"trivia_medium_091_answer2": {
		"message": "Guyana"
	},
	"trivia_medium_092": {
		"message": "The city of Belém is located at the southern mouth of the Amazon River in which country?"
	},
	"trivia_medium_092_answer0": {
		"message": "Brazil"
	},
	"trivia_medium_092_answer1": {
		"message": "Costa Rica"
	},
	"trivia_medium_092_answer2": {
		"message": "Suriname"
	},
	"trivia_medium_093": {
		"message": "Which river forms much of the northern border of Bulgaria?"
	},
	"trivia_medium_093_answer0": {
		"message": "Danube River"
	},
	"trivia_medium_093_answer1": {
		"message": "Ob River"
	},
	"trivia_medium_093_answer2": {
		"message": "Mekong River"
	},
	"trivia_medium_094": {
		"message": "The Sayan Mountains are located near Lake Baikal in which Asian country?"
	},
	"trivia_medium_094_answer0": {
		"message": "Russia"
	},
	"trivia_medium_094_answer1": {
		"message": "India"
	},
	"trivia_medium_094_answer2": {
		"message": "Kyrgyzstan"
	},
	"trivia_medium_095": {
		"message": "Lake Nipigon is the largest lake in which Canadian province?"
	},
	"trivia_medium_095_answer0": {
		"message": "Ontario"
	},
	"trivia_medium_095_answer1": {
		"message": "Alberta"
	},
	"trivia_medium_095_answer2": {
		"message": "British Columbia"
	},
	"trivia_medium_096": {
		"message": "The Balearic Sea and Ionian Sea are both part of what larger sea?"
	},
	"trivia_medium_096_answer0": {
		"message": "Mediterranean Sea"
	},
	"trivia_medium_096_answer1": {
		"message": "Baltic Sea"
	},
	"trivia_medium_096_answer2": {
		"message": "Caribbean Sea"
	},
	"trivia_medium_097": {
		"message": "Lake Turkana and Lake Natron are examples of rift valley lakes located on which continent?"
	},
	"trivia_medium_097_answer0": {
		"message": "Africa"
	},
	"trivia_medium_097_answer1": {
		"message": "South America"
	},
	"trivia_medium_097_answer2": {
		"message": "Europe"
	},
	"trivia_medium_098": {
		"message": "The Puerto Rico Trench is the deepest point in what ocean?"
	},
	"trivia_medium_098_answer0": {
		"message": "Atlantic Ocean"
	},
	"trivia_medium_098_answer1": {
		"message": "Arctic Ocean"
	},
	"trivia_medium_098_answer2": {
		"message": "Pacific Ocean"
	},
	"trivia_medium_099": {
		"message": "The laughing kookaburra bird is native to the eucalyptus forests in the eastern part of which continent?"
	},
	"trivia_medium_099_answer0": {
		"message": "Australia"
	},
	"trivia_medium_099_answer1": {
		"message": "Africa"
	},
	"trivia_medium_099_answer2": {
		"message": "South America"
	},
	"trivia_medium_100": {
		"message": "The Hague, home to the International Court of Justice, is a city on the west coast of which European country?"
	},
	"trivia_medium_100_answer0": {
		"message": "Netherlands"
	},
	"trivia_medium_100_answer1": {
		"message": "Finland"
	},
	"trivia_medium_100_answer2": {
		"message": "Bulgaria"
	},
	"trivia_ngb_promo": {
		"message": "Content by the National Geographic Bee"
	},
	"tw_country_name": {
		"message": "Taiwan"
	},
	"twitter": {
		"message": "Twitter"
	},
	"tz_country_name": {
		"message": "Tanzania"
	},
	"ug_country_name": {
		"message": "Uganda"
	},
	"uk_country_name": {
		"message": "United Kingdom"
	},
	"uk_tradition": {
		"message": "In the United Kingdom, merrymakers of all ages enjoy Christmas crackers on the table at dinner. Crackers are tubes wrapped in colorful paper, with pull tabs on each end. When you pull the tabs, the tube bursts with a loud snap! Inside are paper hats, toys and candy to enjoy during Christmas night."
	},
	"upgrade-warning": {
		"message": "Oops! Santa Tracker isn't supported in this version of your browser. To access Santa Tracker, download a modern browser. For more information visit \u003ca href=\"https://whatbrowser.org\"\u003ewhatbrowser.org\u003c/a\u003e."
	},
	"us_country_name": {
		"message": "United States"
	},
	"us_tradition": {
		"message": "In the United States, stockings are hung on Christmas Eve. The legend goes that St Nicholas heard of a family in need. To surprise them, he climbed down their chimney and placed precious bags of gold in hanging stockings. From this point, St Nicholas was known as Santa Claus, giver of gifts."
	},
	"uy_country_name": {
		"message": "Uruguay"
	},
	"uz_country_name": {
		"message": "Uzbekistan"
	},
	"ve_country_name": {
		"message": "Venezuela"
	},
	"village_comeback": {
		"message": "Come back on the 24th and help us track Santa all night!"
	},
	"village_explore": {
		"message": "Explore, play and learn with Santa's elves all December long"
	},
	"village_get_the_app": {
		"message": "Get the Santa Tracker App for Android"
	},
	"village_more": {
		"message": "More Ways to Explore"
	},
	"village_santa_a2hs": {
		"message": "Add to Home Screen"
	},
	"village_santa_a2hs_chromeos": {
		"message": "Add to Shelf"
	},
	"village_santa_a2hs_desktop": {
		"message": "Add to Desktop"
	},
	"village_santa_cardboard": {
		"message": "Santa on Cardboard"
	},
	"village_santa_cast": {
		"message": "Santa on Google Cast"
	},
	"village_santa_crx": {
		"message": "Add the Santa Chrome Extension"
	},
	"village_takesoff": {
		"message": "Santa takes off in"
	},
	"vn_country_name": {
		"message": "Vietnam"
	},
	"watch": {
		"message": "Watch"
	},
	"wrapbattle_combo": {
		"message": "Sweet Combo"
	},
	"wrapbattle_feedback_good": {
		"message": "Good"
	},
	"wrapbattle_feedback_miss": {
		"message": "Miss"
	},
	"wrapbattle_feedback_okay": {
		"message": "Okay"
	},
	"wrapbattle_feedback_perfect": {
		"message": "Perfect"
	},
	"ye_country_name": {
		"message": "Yemen"
	},
	"yourbest": {
		"message": "Best Score"
	},
	"zh-CN_language_name": {
		"message": "Chinese (simplified)"
	},
	"zh-TW_language_name": {
		"message": "Chinese (traditional)"
	},
	"zm_country_name": {
		"message": "Zambia"
	},
	"zw_country_name": {
		"message": "Zimbabwe"
	}
}<|MERGE_RESOLUTION|>--- conflicted
+++ resolved
@@ -1073,143 +1073,69 @@
 	"py_country_name": {
 		"message": "Paraguay"
 	},
-<<<<<<< HEAD
+	"quickdraw-machine-know": {
+		"message": "Oh I know, this is {{thing}}!"
+	},
+	"quickdraw-machine-or": {
+		"message": "or"
+	},
+	"quickdraw-machine-see": {
+		"message": "I see"
+	},
+	"quickdraw-newround-button": {
+		"message": "Start"
+	},
+	"quickdraw-round-no-new-guess": {
+		"message": "I'm not sure what that is."
+	},
+	"quickdraw-round-sorry": {
+		"message": "Sorry"
+	},
+	"quickdraw-round-timesup": {
+		"message": "I couldn't guess it!"
+	},
+	"quickdraw-rounddetails-also-look": {
+		"message": "Tensor also thought your drawing looked like these:"
+	},
+	"quickdraw-rounddetails-how-know": {
+		"message": "How does Tensor know what {{thing}} looks like?"
+	},
+	"quickdraw-rounddetails-it-learned": {
+		"message": "It learned by looking at these examples drawn by other people."
+	},
+	"quickdraw-rounddetails-look-more": {
+		"message": "Tensor thought your drawing looked more like these:"
+	},
+	"quickdraw-rounddetails-santa-version": {
+		"message": "This is Santa's version of {{thing}}."
+	},
+	"quickdraw-rounddetails-title": {
+		"message": "You were asked to draw {{thing}}."
+	},
+	"quickdraw-slate": {
+		"message": "Draw"
+	},
+	"quickdraw-splashview-description": {
+		"message": "Tensor is Santa's Machine Learning robot that helps him quickly decipher the letters he receives from children all over the world. To help Tensor practice, draw a picture of each holiday word on the screen and he'll tell you what he sees. The more you draw, the smarter Tensor will get, so let's help Santa be more efficient than ever this holiday season!"
+	},
 	"quickdraw-splashview-title": {
 		"message": "Help Tensor practice his image recognition!"
 	},
-	"quickdraw-splashview-description": {
-    "message": "Tensor is Santa’s Machine Learning bot that helps him quickly decipher the letters he receives from children all over the world. To help Tensor practice, draw a picture of each holiday word on the screen and he’ll tell you what he sees. The more you draw, the smarter Tensor will get, so let’s help Santa be more efficient than ever this holiday season!"
-  },
-	"quickdraw-splashview-button": {
-		"message": "Start"
-	},
-	"quickdraw-helping-elf": {
-		"message": "Draw"
-=======
-	"quickdraw-machine-know": {
-		"message": "Oh I know, this is {{thing}}!"
-	},
-	"quickdraw-machine-or": {
-		"message": "or"
-	},
-	"quickdraw-machine-see": {
-		"message": "I see"
-	},
-	"quickdraw-newround-button": {
-		"message": "Start"
-	},
-	"quickdraw-round-no-new-guess": {
-		"message": "I'm not sure what that is."
-	},
-	"quickdraw-round-sorry": {
-		"message": "Sorry"
-	},
-	"quickdraw-round-timesup": {
-		"message": "I couldn't guess it!"
-	},
-	"quickdraw-rounddetails-also-look": {
-		"message": "Tensor also thought your drawing looked like these:"
-	},
-	"quickdraw-rounddetails-how-know": {
-		"message": "How does Tensor know what {{thing}} looks like?"
-	},
-	"quickdraw-rounddetails-it-learned": {
-		"message": "It learned by looking at these examples drawn by other people."
-	},
-	"quickdraw-rounddetails-look-more": {
-		"message": "Tensor thought your drawing looked more like these:"
-	},
-	"quickdraw-rounddetails-santa-version": {
-		"message": "This is Santa's version of {{thing}}."
-	},
-	"quickdraw-rounddetails-title": {
-		"message": "You were asked to draw {{thing}}."
->>>>>>> 849cc818
-	},
-	"quickdraw-slate": {
-		"message": "Draw"
-	},
-<<<<<<< HEAD
-	"quickdraw-newround-button": {
-		"message": "Start"
-	},
-	"quickdraw-timesup-button": {
-		"message": "Play again!"
+	"quickdraw-timesup-subline-guess": {
+		"message": "Tensor recognized {{recognized}} of your drawings."
+	},
+	"quickdraw-timesup-subline-guess-one": {
+		"message": "Tensor recognized one of your drawings."
+	},
+	"quickdraw-timesup-subline-noguess": {
+		"message": "Tensor didn't recognize any of your drawings."
+	},
+	"quickdraw-timesup-title-guess": {
+		"message": "Well done!"
 	},
 	"quickdraw-timesup-title-noguess": {
 		"message": "Oops!"
-  },
-  "quickdraw-timesup-subline-noguess": {
-		"message": "Tensor didn’t recognized any of your drawings."
-  },
-  "quickdraw-timesup-title-guess": {
-		"message": "Well done!"
-  },
-  "quickdraw-timesup-subline-guess": {
-		"message": "Tensor recognized ~roundsRecognized~ of your drawings."
-	},
-	"quickdraw-round-no-new-guess": {
-		"message": "I’m not sure what that is."
-  },
-  "quickdraw-round-sorry": {
-		"message": "Sorry"
-  },
-  "quickdraw-round-timesup": {
-		"message": "I couldn’t guess it "
-  },
-  "quickdraw-machine-see": {
-		"message": "I see"
-  },
-  "quickdraw-machine-or": {
-		"message": "or"
-	},
-	"quickdraw-machine-know": {
-		"message": "Oh I know, this is"
-	},
-	"quickdraw-rounddetails-back-button": {
-    "message": "Back"
-  },
-  "quickdraw-rounddetails-title": {
-    "message": "You were asked to draw ~word~"
-  },
-  "quickdraw-rounddetails-santa-version": {
-    "message": "This is Santa’s version of ~word~"
-  },
-  "quickdraw-rounddetails-also-look": {
-    "message": "Tensor also thought your drawing looked like these:"
-  },
-  "quickdraw-rounddetails-look-more": {
-    "message": "Tensor thought your drawing looked more like these:"
-  },
-  "quickdraw-rounddetails-how-know": {
-    "message": "How does is know what ~word~ look like?"
-  },
-  "quickdraw-rounddetails-it-learned": {
-    "message": "It learned by looking at these examples drawn by other people."
-  },
-=======
-	"quickdraw-splashview-description": {
-		"message": "Tensor is Santa's Machine Learning robot that helps him quickly decipher the letters he receives from children all over the world. To help Tensor practice, draw a picture of each holiday word on the screen and he'll tell you what he sees. The more you draw, the smarter Tensor will get, so let's help Santa be more efficient than ever this holiday season!"
-	},
-	"quickdraw-splashview-title": {
-		"message": "Help Tensor practice his image recognition!"
-	},
-	"quickdraw-timesup-subline-guess": {
-		"message": "Tensor recognized {{recognized}} of your drawings."
-	},
-	"quickdraw-timesup-subline-guess-one": {
-		"message": "Tensor recognized one of your drawings."
-	},
-	"quickdraw-timesup-subline-noguess": {
-		"message": "Tensor didn't recognize any of your drawings."
-	},
-	"quickdraw-timesup-title-guess": {
-		"message": "Well done!"
-	},
-	"quickdraw-timesup-title-noguess": {
-		"message": "Oops!"
-	},
->>>>>>> 849cc818
+	},
 	"ro_country_name": {
 		"message": "Romania"
 	},
