/*
 * Copyright 2016 Google Inc. All rights reserved.
 *
 * Licensed under the Apache License, Version 2.0 (the "License"); you may not
 * use this file except in compliance with the License. You may obtain a copy of
 * the License at
 *
 *     http://www.apache.org/licenses/LICENSE-2.0
 *
 * Unless required by applicable law or agreed to in writing, software
 * distributed under the License is distributed on an "AS IS" BASIS, WITHOUT
 * WARRANTIES OR CONDITIONS OF ANY KIND, either express or implied. See the
 * License for the specific language governing permissions and limitations under
 * the License.
 */

/**
 * @fileoverview Contains compile information for Santa Tracker's scenes. Only scenes marked with
 * `entryPoint` will be compiled by Closure Compiler. Scenes marked with `fanout: false` will not
 * have faux-HTML entry points created.
 *
 * Ideally, new scenes should be type safe when compiled with Closure Compiler. If they're not,
 * mark them explicitly with `typeSafe: false`.
 */

module.exports = {
  airport: {
    msgid: 'scene_airport',
    typeSafe: false,
    entryPoint: 'app.Belt'
  },
  blimp: {
    msgid: 'scene_blimp',
  },
  boatload: {
    msgid: 'scene_boatload',
    entryPoint: 'app.Game'
  },
  briefing: {
    msgid: 'scene_briefing',
    entryPoint: 'app.Scene'
  },
  callfromsanta: {
    msgid: 'scene_callfromsanta',
    entryPoint: 'app.Scene'
  },
<<<<<<< HEAD
=======
  santascanvas: {
    msgid: 'scene_canvas',
  },
>>>>>>> f669b10d
  citylights: {
    msgid: 'scene_citylights',
    typeSafe: false,
    entryPoint: 'app.Scene'
  },
  santascanvas: {
    msgid: 'scene_santascanvas',
    entryPoint: 'app.Game'
  },
  codeboogie: {
    msgid: 'scene_codeboogie',
    typeSafe: false,
    entryPoint: 'app.FrameWrapper',
    dependencies: ['codeboogieframe']
  },
  codeboogieframe: {
    fanout: false,
    closureLibrary: true,
    typeSafe: false,
    entryPoint: 'app.Game',
    isFrame: true,
    libraries: ['third_party/lib/blockly/**/*.js']
  },
  codelab: {
    msgid: 'scene_codelab',
    typeSafe: false,
    entryPoint: 'app.FrameWrapper',
    dependencies: ['codelabframe']
  },
  codelabframe: {
    fanout: false,
    closureLibrary: true,
    typeSafe: false,
    entryPoint: 'app.Game',
    isFrame: true,
    libraries: ['third_party/lib/blockly/**/*.js']
  },
  commandcentre: {
    msgid: 'scene_commandcentre',
    typeSafe: false,
    entryPoint: 'app.Scene'
  },
  educators: {
    msgid: 'educators',
    dependencies: ['press']
  },
  elfski: {
<<<<<<< HEAD
=======
    msgid: 'scene_elfski',
>>>>>>> f669b10d
    entryPoint: 'app.Game'
  },
  factory: {
    msgid: 'scene_factory',
    typeSafe: false,
    entryPoint: 'app.Scene'
  },
  glider: {
    msgid: 'scene_glider',
    typeSafe: false,
    entryPoint: 'app.Game'
  },
  gumball: {
    msgid: 'scene_gumball',
    typeSafe: false,
    entryPoint: 'app.Game'
  },
  icecave: {
    msgid: 'scene_icecave',
  },
  island: {
    msgid: 'scene_island',
  },
  jamband: {
    msgid: 'scene_jamband',
    entryPoint: 'app.Game'
  },
  jetpack: {
    msgid: 'scene_jetpack',
    typeSafe: false,
    entryPoint: 'app.Game'
  },
  latlong: {
    msgid: 'scene_latlong',
    typeSafe: false,
    entryPoint: 'app.Game'
  },
  matching: {
    msgid: 'scene_matching',
    typeSafe: false,
    entryPoint: 'app.Game'
  },
  mercator: {
    msgid: 'scene_mercator',
    typeSafe: false,
    entryPoint: 'app.Game'
  },
  penguindash: {
    msgid: 'scene_dash',
    typeSafe: false,
    entryPoint: 'app.Game',
    libraries: ['third_party/lib/phaser/phaser-arcade-physics.js']
  },
  playground: {
    msgid: 'scene_playground',
    typeSafe: false,
    entryPoint: 'app.Scene'
  },
  postcard: {
    msgid: 'scene_postcard',
    typeSafe: false,
    entryPoint: 'app.Scene'
  },
  presentbounce: {
    msgid: 'scene_presentbounce',
    closureLibrary: true,
    typeSafe: false,
    entryPoint: 'app.Game'
  },
  presentdrop: {
    msgid: 'scene_presentdrop',
    entryPoint: 'app.Game'
  },
  press: {
    msgid: 'press',
    entryPoint: 'app.Scene'
  },
  racer: {
    msgid: 'scene_racer',
    entryPoint: 'app.Game'
  },
  rollercoaster: {
    msgid: 'scene_rollercoaster',
  },
  runner: {
    msgid: 'scene_runner',
    typeSafe: false,
    entryPoint: 'app.Game'
  },
  santasearch: {
    msgid: 'scene_santasearch',
    entryPoint: 'app.Game'
  },
  santaselfie: {
    msgid: 'scene_santaselfie',
    typeSafe: false,
    entryPoint: 'app.Game'
  },
  seasonofgiving: {
    msgid: 'scene_seasonofgiving',
    entryPoint: 'app.Game'
  },
  smatch: {
    msgid: 'scene_giftmatch',
    entryPoint: 'app.Game'
  },
  snowball: {
    msgid: 'scene_snowball',
    entryPoint: 'scenes/snowball/js/snowball-game.js',
    es2015: true
  },
  snowflake: {
    msgid: 'scene_postcard',
    entryPoint: 'app.Scene',
  },
  streetview: {
    msgid: 'scene_streetview',
    typeSafe: false,
    entryPoint: 'app.Scene'
  },
  tracker: {
    msgid: 'tracker_track'
  },
  traditions: {
    msgid: 'scene_traditions',
    typeSafe: false,
    entryPoint: 'app.Traditions'
  },
  translations: {
    msgid: 'scene_translations',
    entryPoint: 'app.Scene'
  },
  trivia: {
    msgid: 'scene_trivia',
    typeSafe: false,
    entryPoint: 'app.Game'
  },
  undersea: {
    msgid: 'scene_undersea'
  },
  village: {
    msgid: 'santasvillage'
  },
  windtunnel: {
    msgid: 'scene_windtunnel',
    entryPoint: 'app.Scene'
  },
  wrapbattle: {
    msgid: 'scene_wrap',
    entryPoint: 'app.Game'
  },

// videos

  carpool: {msgid: 'scene_videoscene_carpool'},
  comroom: {msgid: 'scene_videoscene_comroom'},
  jingle: {msgid: 'scene_videoscene_jingle'},
  liftoff: {msgid: 'scene_videoscene_liftoff'},
  office: {msgid: 'scene_videoscene_office'},
  reload: {msgid: 'scene_videoscene_reload'},
  santasback: {msgid: 'scene_videoscene_santasback'},
  satellite: {msgid: 'scene_videoscene_satellite'},
  selfies: {msgid: 'scene_videoscene_selfies'},
  slackingoff: {msgid: 'scene_videoscene_slackingoff'},
  temptation: {msgid: 'scene_videoscene_temptation'},
  tired: {msgid: 'scene_videoscene_tired'},
  trailer: {msgid: 'scene_videoscene_trailer'},
  wheressanta: {msgid: 'scene_videoscene_wheressanta'},

// dummy: used for prod demos

<<<<<<< HEAD
  somebodypleasethinkofthechildren: {},
=======
  somebodypleasethinkofthechildren: {msgid: 'wrapbattle_feedback_perfect'},
>>>>>>> f669b10d

};<|MERGE_RESOLUTION|>--- conflicted
+++ resolved
@@ -44,20 +44,10 @@
     msgid: 'scene_callfromsanta',
     entryPoint: 'app.Scene'
   },
-<<<<<<< HEAD
-=======
-  santascanvas: {
-    msgid: 'scene_canvas',
-  },
->>>>>>> f669b10d
   citylights: {
     msgid: 'scene_citylights',
     typeSafe: false,
     entryPoint: 'app.Scene'
-  },
-  santascanvas: {
-    msgid: 'scene_santascanvas',
-    entryPoint: 'app.Game'
   },
   codeboogie: {
     msgid: 'scene_codeboogie',
@@ -97,10 +87,7 @@
     dependencies: ['press']
   },
   elfski: {
-<<<<<<< HEAD
-=======
     msgid: 'scene_elfski',
->>>>>>> f669b10d
     entryPoint: 'app.Game'
   },
   factory: {
@@ -188,6 +175,10 @@
   runner: {
     msgid: 'scene_runner',
     typeSafe: false,
+    entryPoint: 'app.Game'
+  },
+  santascanvas: {
+    msgid: 'scene_canvas',
     entryPoint: 'app.Game'
   },
   santasearch: {
@@ -272,10 +263,6 @@
 
 // dummy: used for prod demos
 
-<<<<<<< HEAD
-  somebodypleasethinkofthechildren: {},
-=======
   somebodypleasethinkofthechildren: {msgid: 'wrapbattle_feedback_perfect'},
->>>>>>> f669b10d
 
 };