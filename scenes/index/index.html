<!DOCTYPE html>
<html>
<head>
  <meta charset="utf-8" />
  <meta http-equiv="X-UA-Compatible" content="IE=edge" />
  <meta name="viewport" content="width=device-width, initial-scale=1" />
  <link rel="stylesheet" href="//fonts.googleapis.com/css?family=Roboto:300,400,500,700,900|Lobster" />
  <link rel="stylesheet" href="index.css" />

  <script src="../../node_modules/@webcomponents/webcomponentsjs/webcomponents-loader.js"></script>
</head>
<body>

<script type="module" src="index.js"></script>

<div id="village-container">
  <div id="village-scroll" class="village">
    <santa-weather></santa-weather>
    <div class="sky">
      <village-countdown id="countdown"></village-countdown>
      <h1 msgid="santatracker"></h1>
    </div>
    <div class="ground"></div>
<<<<<<< HEAD
    <div class="road"></div>      
=======
    <div class="road"></div>
>>>>>>> 6bb56c75
    <div class="mid">
      <div class="feature-tree"></div>
      <div id="easteregg-blocks" class="easteregg"></div>
      <div id="easteregg-statue" class="easteregg"></div>
      <div id="easteregg-penguin-revolt" class="easteregg"></div>
      <div id="easteregg-snowman-reading" class="easteregg"></div>
      <div id="easteregg-rosetta-stone" class="easteregg"></div>
      <div id="easteregg-book-club" class="easteregg"></div>
      <div id="easteregg-unicycle" class="easteregg"></div>
      <div id="easteregg-walrus" class="easteregg"></div>
      <div id="easteregg-white-board" class="easteregg"></div>
      <div id="easteregg-schoolyard" class="easteregg">
        <div class="slide"></div>
        <div class="seesaw"></div>
        <div class="swing"></div>
      </div>
      <div id="easteregg-balloon" class="easteregg"></div>
      <div id="easteregg-tictactoe" class="easteregg">
          <div class="cell empty"></div>
          <div class="cell empty"></div>
          <div class="cell empty"></div>
          <div class="cell empty"></div>
          <div class="cell empty"></div>
          <div class="cell empty"></div>
          <div class="cell empty"></div>
          <div class="cell empty"></div>
          <div class="cell empty"></div>
          <div id="elves-red" class="elves"></div>
          <div id="elves-blue" class="elves"></div>
          <div id="win"></div>
      </div>
      <a href="#" id="easteregg-snowmobile1" class="easteregg"></a>
      
    </div>
    <div class="foreground"></div>
  </div>
</div>

<div id="quilt-container">
  <div class="quilt">
    <a href="#">
      <santa-image-mask src="../../img/scenes/airport_1x.png" size="200">Airport</santa-image-mask>
    </a>
    <a href="#">
      <santa-image-mask src="../../img/scenes/boatload_1x.png" size="200">Gift Slingshot</santa-image-mask>
    </a>
    <a href="#">
      <santa-image-mask src="../../img/scenes/codeboogie_1x.png" size="200">Code Boogie</santa-image-mask>
    </a>
    <a href="#">
      <santa-image-mask src="../../img/scenes/snowball_1x.png" size="200">Snowball Storm</santa-image-mask>
    </a>
    <a href="#">
      <santa-image-mask src="../../img/scenes/smatch_1x.png" size="200">Gift Match</santa-image-mask>
    </a>
  </div>
</div>

</body>
</html><|MERGE_RESOLUTION|>--- conflicted
+++ resolved
@@ -21,11 +21,7 @@
       <h1 msgid="santatracker"></h1>
     </div>
     <div class="ground"></div>
-<<<<<<< HEAD
-    <div class="road"></div>      
-=======
     <div class="road"></div>
->>>>>>> 6bb56c75
     <div class="mid">
       <div class="feature-tree"></div>
       <div id="easteregg-blocks" class="easteregg"></div>
@@ -42,25 +38,17 @@
         <div class="seesaw"></div>
         <div class="swing"></div>
       </div>
-      <div id="easteregg-balloon" class="easteregg"></div>
-      <div id="easteregg-tictactoe" class="easteregg">
-          <div class="cell empty"></div>
-          <div class="cell empty"></div>
-          <div class="cell empty"></div>
-          <div class="cell empty"></div>
-          <div class="cell empty"></div>
-          <div class="cell empty"></div>
-          <div class="cell empty"></div>
-          <div class="cell empty"></div>
-          <div class="cell empty"></div>
-          <div id="elves-red" class="elves"></div>
-          <div id="elves-blue" class="elves"></div>
-          <div id="win"></div>
-      </div>
+      <a href="#" id="easteregg-balloon" class="easteregg random clickable"></a>
+      <div id="easteregg-balloon-ropes" class="easteregg"></div>
+      <div id="easteregg-balloon-flight" class="easteregg"></div>
+
+      <tic-tac-toe id="easteregg-tictactoe" class="easteregg"></tic-tac-toe>
+      
       <a href="#" id="easteregg-snowmobile1" class="easteregg"></a>
-      
+      <a href="#" id="easteregg-snowmobile1" class="easteregg"></a>
+      <a href="#" id="easteregg-snowmobile1" class="easteregg"></a>
+
     </div>
-    <div class="foreground"></div>
   </div>
 </div>
 
