--- conflicted
+++ resolved
@@ -37,11 +37,7 @@
   },
 
   onPreload: function() {
-<<<<<<< HEAD
-    // TODO: somehow enqueue the video as part of preload
-=======
     this.fire('video-load', this.videoId);
->>>>>>> f669b10d
   },
 
   onShow: function() {
