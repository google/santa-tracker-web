@import "compass/css3";
@import "compass/css3/transform";
@import "compass/css3/transition";

@import "../shared/sass/_mixins.scss";

$tabletBreakpoint: 1024px;
$mobileBreakpoint: 660px;

$name: 'module-tracker';

@import "sass/santa";

##{$name} {
  width: 100%;
  height: 100%;
  background: #f6efe2;

<<<<<<< HEAD
  .scene {
    height: 100%;
  }

  .sceneboard {
    background: #fed83c url(img/tracker_icon.svg) no-repeat 50% 30px;
    height: 220px;
  }
=======
>>>>>>> 7f6d9857

  #trackermap {
    width: 100%;
    height: 100%;
    position: absolute;
    top: 0;
    left: 0;
  }

  #status-bar {
    position: absolute;
    top: 20px;
    left: 20px;
    border-radius: 5px;
    background-color: #e5473a;
    color: #fff;
    z-index: 10000;

    #back-to-village {
      background: #d8433b url('img/village.svg') 25px 100%/115px auto no-repeat;
      border-radius: 5px 5px 0 0;
      padding: 25px;

      a {
        color: #f2d9a2;
        text-transform: uppercase;
        text-decoration: none;
        background: url(img/arrow-circle.svg) 0 50% no-repeat;
        padding-left: 20px;
        font-weight: 900;
        font-size: 11px;
      }
    }

    ul {
      list-style: none;
      margin: 0;
      padding: 0;

      li {
        padding: 12px 0;
        margin: 0 25px;
        border-bottom: 1px solid #a61010;

        h4 {
          text-transform: uppercase;
          color: #f2d9a2;
          font-weight: 900;
          font-size: 11px;
          margin: 0 0 12px 0;
        }

        &:first-child {
          border-top: 1px solid #a61010;
        }

        &:last-child {
          background: #d8433b;
          border-radius: 0 0 5px 5px;
          margin: 0;
          padding: 12px 25px;
          border-bottom: 0;
        }

        .stat {
          font-weight: 400;
          font-size: 16px;
          margin-left: 16px;
          line-height: 16px;
        }

        .ico {
          float: left;
          width: 16px;
          height: 16px;
          background-size: 12px 12px;
          background-repeat: no-repeat;
          background-position: 50% 50%;
        }

        .ico-marker {
          background-image: url(img/marker.svg);
        }

        .ico-arrow {
          background-image: url(img/arrow.svg);
        }

        .ico-clock {
          background-image: url(img/clock.svg);
        }

        .stat-large {
          font-size: 42px;
          line-height: 42px;
          font-weight: 900;
          color: #fff;
        }
      }
    }
  }
}

@media (max-width: $tabletBreakpoint) {
  ##{$name} {
    .sceneboard {
      height: auto;
      right: 0;
      bottom: 14px;
      width: 204px;
      left: auto;

      .back, .sceneboard-back {
        display: none;
      }
    }
  }
}
<|MERGE_RESOLUTION|>--- conflicted
+++ resolved
@@ -16,17 +16,9 @@
   height: 100%;
   background: #f6efe2;
 
-<<<<<<< HEAD
   .scene {
     height: 100%;
   }
-
-  .sceneboard {
-    background: #fed83c url(img/tracker_icon.svg) no-repeat 50% 30px;
-    height: 220px;
-  }
-=======
->>>>>>> 7f6d9857
 
   #trackermap {
     width: 100%;
