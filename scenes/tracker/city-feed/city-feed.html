--- conflicted
+++ resolved
@@ -192,7 +192,6 @@
       return;
     }
 
-<<<<<<< HEAD
     // Latest locations display at top of list. Prepend them to the destinations
     // list in reverse order (so latest is first).
     for (var i = 0, dest; dest = this.latestDestinations[i]; ++i) {
@@ -203,20 +202,6 @@
 
     destLookup_ = {}; // Re-create destLookup_ because indexes changed.
     for (var i = 0, dest; dest = this.dests[i]; ++i) {
-=======
-    var dests = this.destinations.slice();
-    dests.reverse(); // Latest locations display at top of list.
-
-    destinations_ = destinations_.concat(dests);
-
-    var groups = [];
-    destLookup_ = {};
-    for (var i = 0, dest; dest = destinations_[i]; ++i) {
-      dest.selectedCard = 0;
-      dest.index = i;
-      groups.push({length: 1, data: {idx: i}});
-
->>>>>>> d147070d
       destLookup_[dest.id] = i;
     }
   },
