/**
 * Blockly Games: Turtle
 *
 * Copyright 2012 Google Inc.
 * https://github.com/google/blockly-games
 *
 * Licensed under the Apache License, Version 2.0 (the "License");
 * you may not use this file except in compliance with the License.
 * You may obtain a copy of the License at
 *
 *   http://www.apache.org/licenses/LICENSE-2.0
 *
 * Unless required by applicable law or agreed to in writing, software
 * distributed under the License is distributed on an "AS IS" BASIS,
 * WITHOUT WARRANTIES OR CONDITIONS OF ANY KIND, either express or implied.
 * See the License for the specific language governing permissions and
 * limitations under the License.
 */

/**
 * @fileoverview JavaScript for Blockly's Turtle application.
 * @author fraser@google.com (Neil Fraser)
 */
'use strict';

goog.provide('Turtle');

goog.require('BlocklyInterface');
goog.require('Slider');
goog.require('Turtle.Blocks');
goog.require('Turtle.SceneTutorial');
goog.require('Sharing');

Turtle.HEIGHT = 500;
Turtle.WIDTH = 500;
Turtle.DISPLAY_SIZE = 300;

Turtle.DEFAULT_DELAY = 400;
Turtle.FAST_DELAY = 20;

Turtle.MIN_LINE_WIDTH = 6;
Turtle.LINE_SCALE = 10;

/**
 * PID of animation task currently executing.
 * @type !Array.<number>
 */
Turtle.pidList = [];

/**
 * Number of milliseconds that execution should delay.
 * @type number
 */
Turtle.pause = 0;

/**
 * JavaScript interpreter for executing program.
 * @type Interpreter
 */
Turtle.interpreter = null;

/**
 * Should the turtle be drawn?
 * @type boolean
 */
Turtle.visible = true;

/**
 * Is the drawing ready to be submitted to Reddit?
 * @type boolean
 */
Turtle.canSubmit = false;
Turtle.isRTL = false;
Turtle.onRepeat = false;

/**
 * Initialize Blockly and the turtle.  Called on page load.
 */
Turtle.init = function() {
  // Restore sounds state.
  var soundsEnabled = true;

  // Setup blocks
  // Parse the URL arguments.
  var match = location.search.match(/dir=([^&]+)/);
  var rtl = match && match[1] == 'rtl';
  var toolbox = Turtle.getToolboxElement();
  match = location.search.match(/side=([^&]+)/);
  var side = match ? match[1] : 'start';

  var rtl = Turtle.isRTL;
  var blocklyDiv = document.getElementById('blocklyDiv');
  var visualization = document.getElementById('visualization');
  var onresize = function(e) {
    var top = visualization.offsetTop;
    //TODO(madeeha): Calculating this wasn't producing desired results. Look at math again.
    blocklyDiv.style.width = '1020px';
    //calculate the size of the main workspace and figure out where to place the starter blocks
    if (Turtle.workspace && Turtle.workspace.topBlocksList && Turtle.workspace.topBlocksList.length) {
      var starterBlock = Turtle.getStarterBlock(Turtle.workspace.topBlocksList);
      var workspaceHeight = blocklyDiv.clientHeight;
      starterBlock.x = 0;
      starterBlock.y = workspaceHeight/2;
      Turtle.workspace.addChangeListener(Turtle.onFirstClicked);
    }
  };
  window.addEventListener('scroll', function() {
    onresize();
    Blockly.svgResize(Turtle.workspace);
  });
  window.addEventListener('resize', onresize);

  var toolbox = Turtle.getToolboxElement();

  Turtle.workspace = Blockly.inject('blocklyDiv', {
          comments: false,
          disable: true,
          collapse: false,
          media: 'media/',
          readOnly: false,
          rtl: rtl,
          scrollbars: false,
          toolbox: toolbox,
          trashcan: false,
          horizontalLayout: true,
          toolboxPosition: 'end',
          sounds: soundsEnabled,
          colours: {
            workspace: 'rgba(255,255,0,0)',
            flyout: 'rgba(255,255,0,0)',
          }
  });

  Turtle.workspace.addChangeListener(Blockly.Events.disableOrphans);

  // Prevent collisions with user-defined functions or variables.
  Blockly.JavaScript.addReservedWords('moveForward,moveBackward,' +
      'turnRight,turnLeft,penUp,penDown,penWidth,penColour');

  //TODO(madCode): We could calculate the x and y coordinates here on resize? Not sure it works that way, tbh.

  var workspaceHeight = blocklyDiv.clientHeight;
  var defaultXml = '<xml><block type="snowflake_start" deletable="false" movable="false" x="0" y=\"' + workspaceHeight*0.6 + '\"></block></xml>';

  BlocklyInterface.loadBlocks(defaultXml, true);
  Turtle.loadUrlBlocks();

  onresize();

  Turtle.ctxDisplay = document.getElementById('display').getContext('2d');
  Turtle.ctxScratch = document.getElementById('scratch').getContext('2d');
  Turtle.ctxOutput = document.getElementById('output').getContext('2d');
  Turtle.reset();

  Turtle.bindClick('runButton', Turtle.runButtonClick);

  //TODO(madCode): Delete these functions later.
  Turtle.bindClick('toStringButton', function() {
    Turtle.urlString = Sharing.workspaceToUrl();
    console.log(Turtle.urlString);
  });
  Turtle.bindClick('fromStringButton', function() {Sharing.urlToWorkspace(Turtle.urlString);});
  if (document.getElementById('submitButton')) {
    Turtle.bindClick('submitButton', Turtle.sendSnowflakeAndBlocks);
  }


  // Lazy-load the JavaScript interpreter.
  setTimeout(BlocklyInterface.importInterpreter, 1);

  //Tutorial
  this.tutorial = new Turtle.SceneTutorial(document.getElementsByClassName('tutorial')[0]);
  this.tutorial.schedule();
};

window.addEventListener('load', Turtle.init);

Turtle.loadUrlBlocks = function() {
  var regex = /postcardly\?([#a-z\d\[\]\<\>]+)/;
  var blocksString = parent.location.href;
  var results = regex.exec(blocksString);
  if (results) {
    blocksString = regex.exec(blocksString)[1];
    Sharing.urlToWorkspace(blocksString);
  }
};


Turtle.getStarterBlock = function(topBlocksList) {
  for (var i = 0; i < topBlocksList.length; i++) {
    if (topBlocksList[i]. type == "snowflake_start") {
      return topBlockList[i];
    }
  }
};

Turtle.getToolboxElement = function() {
  var match = location.search.match(/toolbox=([^&]+)/);
  return document.getElementById('toolbox-' + (match ? match[1] : 'categories'));
};


/**
 * Flag indicating if a toolbox categoriy has been clicked yet.
 * Level one only.
 * @private
 */
Turtle.categoryClicked_ = false;

/**
 * Monitor to see if the user finds the categories in level one.
 * @param {!Blockly.Events.Abstract} e Custom data for event.
 * @private
 */
Turtle.watchCategories_ = function(e) {
  if (e.type == Blockly.Events.UI && e.element == 'category') {
    Turtle.categoryClicked_ = true;
    //BlocklyDialogs.hideDialog(false);
    Turtle.workspace.removeChangeListener(Turtle.watchCategories_);
  }
};

Turtle.resetPosition = function() {
  // Starting location and heading of the turtle.
  Turtle.x = Turtle.HEIGHT / 2;
  Turtle.y = Turtle.WIDTH / 2;
  Turtle.heading = 0;
  Turtle.penDownValue = true;
  Turtle.visible = true;
}

Turtle.resetStyle = function() {
  Turtle.ctxScratch.strokeStyle = '#ffffff';
  Turtle.ctxScratch.fillStyle = '#ffffff';
  Turtle.ctxScratch.lineWidth = 6;
  Turtle.ctxScratch.lineCap = 'round';
  Turtle.ctxScratch.lineJoin = 'round';
}

/**
 * Reset the turtle to the start position, clear the display, and kill any
 * pending tasks.
 */
Turtle.reset = function() {
  Turtle.resetPosition();

  // Clear the canvas.
  Turtle.ctxScratch.canvas.width = Turtle.ctxScratch.canvas.width;
  Turtle.resetStyle();

  Turtle.display();

  // Kill all tasks.
  for (var x = 0; x < Turtle.pidList.length; x++) {
    window.clearTimeout(Turtle.pidList[x]);
  }
  Turtle.pidList.length = 0;
  Turtle.interpreter = null;
  Turtle.bounds = null;
};

/**
* Updates the current bounds of the rendered snowflake. Takes in a set of bounds
* for a drawing segment and expands the global bounds if necessary.
*/
Turtle.updateBounds = function(bounds) {
  if (!Turtle.bounds) {
    Turtle.bounds = bounds;
  } else {
    Turtle.bounds[0] = Math.min(Turtle.bounds[0], bounds[0]);
    Turtle.bounds[1] = Math.min(Turtle.bounds[1], bounds[1]);
    Turtle.bounds[2] = Math.max(Turtle.bounds[2], bounds[2]);
    Turtle.bounds[3] = Math.max(Turtle.bounds[3], bounds[3]);
  }
}

/**
 * Copy the scratch canvas to the display canvas. Add a turtle marker.
 */
Turtle.display = function() {

  // Clip the canvas to its rendered size (centered)
  Turtle.ctxDisplay.beginPath();
  Turtle.ctxDisplay.rect(0, 0,
      Turtle.ctxDisplay.canvas.width, Turtle.ctxDisplay.canvas.height);
  Turtle.ctxDisplay.clearRect(0, 0, Turtle.ctxDisplay.canvas.width, Turtle.ctxDisplay.canvas.height);
  Turtle.ctxDisplay.fillStyle = "rgba(255, 255, 255, 0.2)";
  Turtle.ctxDisplay.fill();

  // Draw the user layer.
  var offset = (Turtle.WIDTH - Turtle.DISPLAY_SIZE) / 2;
  Turtle.ctxDisplay.globalCompositeOperation = 'source-over';
  Turtle.ctxDisplay.drawImage(Turtle.ctxScratch.canvas, -offset, -offset);

  // Draw the turtle.
  if (Turtle.visible) {
    Turtle.x -= offset;
    Turtle.y -= offset;
    // Make the turtle the colour of the pen.
    Turtle.ctxDisplay.strokeStyle = Turtle.ctxScratch.strokeStyle;
    Turtle.ctxDisplay.fillStyle = Turtle.ctxScratch.fillStyle;

    // Draw the turtle body.
    var radius = Turtle.ctxScratch.lineWidth / 2 + 10;
    Turtle.ctxDisplay.beginPath();
    Turtle.ctxDisplay.arc(Turtle.x, Turtle.y, radius, 0, 2 * Math.PI, false);
    Turtle.ctxDisplay.lineWidth = 3;
    Turtle.ctxDisplay.stroke();

    // Draw the turtle head.
    var WIDTH = 0.3;
    var HEAD_TIP = 10;
    var ARROW_TIP = 4;
    var BEND = 6;
    var radians = 2 * Math.PI * Turtle.heading / 360;
    var tipX = Turtle.x + (radius + HEAD_TIP) * Math.sin(radians);
    var tipY = Turtle.y - (radius + HEAD_TIP) * Math.cos(radians);
    radians -= WIDTH;
    var leftX = Turtle.x + (radius + ARROW_TIP) * Math.sin(radians);
    var leftY = Turtle.y - (radius + ARROW_TIP) * Math.cos(radians);
    radians += WIDTH / 2;
    var leftControlX = Turtle.x + (radius + BEND) * Math.sin(radians);
    var leftControlY = Turtle.y - (radius + BEND) * Math.cos(radians);
    radians += WIDTH;
    var rightControlX = Turtle.x + (radius + BEND) * Math.sin(radians);
    var rightControlY = Turtle.y - (radius + BEND) * Math.cos(radians);
    radians += WIDTH / 2;
    var rightX = Turtle.x + (radius + ARROW_TIP) * Math.sin(radians);
    var rightY = Turtle.y - (radius + ARROW_TIP) * Math.cos(radians);
    Turtle.ctxDisplay.beginPath();
    Turtle.ctxDisplay.moveTo(tipX, tipY);
    Turtle.ctxDisplay.lineTo(leftX, leftY);
    Turtle.ctxDisplay.bezierCurveTo(leftControlX, leftControlY,
        rightControlX, rightControlY, rightX, rightY);
    Turtle.ctxDisplay.closePath();
    Turtle.ctxDisplay.fill();

    Turtle.x += offset;
    Turtle.y += offset;
  }
};

/**
 * Click the run button.  Start the program.
 * @param {!Event} e Mouse or touch event.
 */
Turtle.runButtonClick = function(e) {
  // Prevent double-clicks or double-taps.
  if (BlocklyInterface.eventSpam(e)) {
    return;
  }
  Turtle.runCode(false);
}

Turtle.runCode = function(fast, callback) {
  Turtle.fast = fast;
  document.getElementById('spinner').style.visibility = 'visible';
  Turtle.workspace.traceOn(false);
  Turtle.reset();
  Turtle.canSubmit = false;
  Turtle.workspace.traceOn(true);
  Turtle.execute(callback);
};

/**
 * Inject the Turtle API into a JavaScript interpreter.
 * @param {!Object} scope Global scope.
 * @param {!Interpreter} interpreter The JS interpreter.
 */
Turtle.initInterpreter = function(interpreter, scope) {
  // API
  /** wrap functions in the Turtle object so that they
  can be called from the blocks' javascript generator functions. */
  var wrapper;

  wrapper = function(time) {
    Turtle.pause = time;
  };
  interpreter.setProperty(scope, 'pause', interpreter.createNativeFunction(wrapper));

  wrapper = function(bool) {
    Turtle.setOnRepeat(bool);
  };
  interpreter.setProperty(scope, 'setOnRepeat', interpreter.createNativeFunction(wrapper));

  wrapper = function(size, id) {
    Turtle.stampPolygon(size, 5, true /*animate*/, false /*fill*/, id.toString());
  };
  interpreter.setProperty(scope, 'stampPentagon',
        interpreter.createNativeFunction(wrapper));

  wrapper = function(size, id) {
    Turtle.stampDiamond(size, false /*fill*/, id.toString());
  };
  interpreter.setProperty(scope, 'stampDiamond',
      interpreter.createNativeFunction(wrapper));

  wrapper = function(size, id) {
    Turtle.stampPolygon(size, 4, true /*animate*/, false /*fill*/, id.toString());
  };
  interpreter.setProperty(scope, 'stampSquare',
      interpreter.createNativeFunction(wrapper));

  wrapper = function(size, id) {
    Turtle.stampPolygon(size, 3, true /*animate*/, false /*fill*/, id.toString());
  };
  interpreter.setProperty(scope, 'stampTriangle',
      interpreter.createNativeFunction(wrapper));

  wrapper = function() {
    Turtle.resetPosition();
    Turtle.resetStyle();
  };
  interpreter.setProperty(scope, 'reset',
      interpreter.createNativeFunction(wrapper));

  wrapper = function(distance, id) {
    Turtle.move(distance.valueOf(), id.toString());
  };
  interpreter.setProperty(scope, 'moveForward',
      interpreter.createNativeFunction(wrapper));
  wrapper = function(distance, id) {
    Turtle.move(-distance.valueOf(), id.toString());
  };
  interpreter.setProperty(scope, 'moveBackward',
      interpreter.createNativeFunction(wrapper));

  wrapper = function(angle, id) {
    Turtle.turn(angle.valueOf(), id.toString());
  };
  interpreter.setProperty(scope, 'turnRight',
      interpreter.createNativeFunction(wrapper));
  wrapper = function(angle, id) {
    Turtle.turn(-angle.valueOf(), id.toString());
  };
  interpreter.setProperty(scope, 'turnLeft',
      interpreter.createNativeFunction(wrapper));

  wrapper = function(colour, id) {
    Turtle.penColour(colour.toString(), id.toString());
  };
  interpreter.setProperty(scope, 'penColour',
      interpreter.createNativeFunction(wrapper));

  wrapper = function(id) {
    Turtle.isVisible(false, id.toString());
  };
  interpreter.setProperty(scope, 'hideTurtle',
      interpreter.createNativeFunction(wrapper));
  wrapper = function(id) {
    Turtle.isVisible(true, id.toString());
  };
  interpreter.setProperty(scope, 'showTurtle',
      interpreter.createNativeFunction(wrapper));
};

/**
 * Execute the user's code.  Heaven help us...
 */
Turtle.execute = function(callback) {
  if (!('Interpreter' in window)) {
    // Interpreter lazy loads and hasn't arrived yet.  Try again later.
    setTimeout(Turtle.execute, 250, callback);
    return;
  }

  Turtle.reset();
  var subcode = Blockly.JavaScript.workspaceToCode(Turtle.workspace);
  var loopVar = 'snowflakeLoopCount'
  var subPause = Turtle.fast ? Turtle.FAST_DELAY : Turtle.DEFAULT_DELAY;

  var code = 'setOnRepeat(false);\n' +
      'for (var ' + loopVar + ' = 0; ' + loopVar + ' <  6; ' + loopVar + '++) {\n' +
      subcode +
      'if (' + loopVar + ' == 0) { pause(300); }' +
      'pause(' + subPause + ');\n' +
      'setOnRepeat(true);\n' +
      'reset();\nturnRight(60*(' +
      loopVar + '+1), \'no-block-id\');\n' +
      'pause(0);}';
  Turtle.interpreter = new Interpreter(code, Turtle.initInterpreter);
  Turtle.pidList.push(setTimeout(Turtle.executeChunk_, 100, callback));
};

/**
 * Execute a bite-sized chunk of the user's code.
 * @private
 */
Turtle.executeChunk_ = function(callback) {
  // All tasks should be complete now.  Clean up the PID list.
  Turtle.pidList.length = 0;
  Turtle.pause = 0;
  var go;
  do {
    try {
      go = Turtle.interpreter.step();
    } catch (e) {
      // User error, terminate in shame.
      alert(e);
      go = false;
    }
    if (go && Turtle.pause) {
      // The last executed command requested a pause.
      go = false;
      Turtle.pidList.push(setTimeout(Turtle.executeChunk_, Turtle.pause, callback));
    }
  } while (go);
  // Wrap up if complete.
  if (!Turtle.pause) {
    document.getElementById('spinner').style.visibility = 'hidden';
    BlocklyInterface.highlight(null);
    // Image complete; allow the user to submit this image to Reddit.
    Turtle.canSubmit = true;
    if (callback) {
      callback();
    }
  }
};

/**
 * Highlight a block and pause.
 * @param {?string} id ID of block.
 */
Turtle.animate = function(id) {
  Turtle.display();
  if (id != 'no-block-id' && !Turtle.onRepeat) {
    BlocklyInterface.highlight(id);
    Turtle.pause = Turtle.fast ? Turtle.FAST_DELAY : Turtle.DEFAULT_DELAY;
  }
  if (Turtle.onRepeat) {
    Turtle.pause = 0;
  }
};

Turtle.setOnRepeat = function(bool) {
  Turtle.onRepeat = bool.data;
}

Turtle.stampPolygon = function(size, numSides, animate, fill, id) {
  Turtle.ctxScratch.lineWidth = Math.max(size / Turtle.LINE_SCALE,
      Turtle.MIN_LINE_WIDTH);
  var sideLen;
  var bounds = [Turtle.x, Turtle.y, Turtle.x, Turtle.y]; // [minx, miny, maxx, maxy]
  switch(numSides) {
    case 4:
      sideLen = size;
      break;
    case 5:
<<<<<<< HEAD
      sideLen = 2*size*Math.sin(Math.PI/numSides)/(Math.cos(Math.PI/numSides) + 1);
=======
      sideLen = size * 0.64984; // ratio of side to height for a pentagon
>>>>>>> b343e9a9
      break;
    default:
      // 2/sqrt(3)=1.1547 is the side of a triangle relative to its height
      sideLen = size * 1.1547;
      break;
  }
  Turtle.ctxScratch.beginPath();
  Turtle.ctxScratch.moveTo(Turtle.x, Turtle.y);
  Turtle.turnWithoutAnimation(-90);
  Turtle.drawLineWithoutMoving(sideLen / 2, !fill /*trace*/);
  bounds = [Math.min(bounds[0], Turtle.x), Math.min(bounds[1], Turtle.y),
            Math.max(bounds[2], Turtle.x), Math.max(bounds[3], Turtle.y)];
  for (var i = 0; i < numSides - 1; i++) {
    Turtle.turnWithoutAnimation(360 / numSides);
    Turtle.drawLineWithoutMoving(sideLen, !fill);
    bounds = [Math.min(bounds[0], Turtle.x), Math.min(bounds[1], Turtle.y),
              Math.max(bounds[2], Turtle.x), Math.max(bounds[3], Turtle.y)];
  }
  Turtle.turnWithoutAnimation(360/numSides);
  Turtle.drawLineWithoutMoving(sideLen / 2, !fill);
  bounds = [Math.min(bounds[0], Turtle.x), Math.min(bounds[1], Turtle.y),
            Math.max(bounds[2], Turtle.x), Math.max(bounds[3], Turtle.y)];
  Turtle.turnWithoutAnimation(90);
  Turtle.ctxScratch.closePath();
  if (fill) {
    Turtle.ctxScratch.fill();
  }
  if (animate) {
    Turtle.animate(id);
  }
  Turtle.updateBounds(bounds);
}

Turtle.stampDiamond = function(size, fill, id) {
  Turtle.turnWithoutAnimation(45);
  Turtle.stampPolygon(size, 4, false /*animate*/, fill, id);
  Turtle.turnWithoutAnimation(45);
  Turtle.animate(id);
};

Turtle.drawLineWithoutMoving = function(distance, trace) {
  if (Turtle.penDownValue && trace) {
    Turtle.ctxScratch.beginPath();
    Turtle.ctxScratch.moveTo(Turtle.x, Turtle.y);
  }
  if (distance) {
    Turtle.x += distance * Math.sin(2 * Math.PI * Turtle.heading / 360);
    Turtle.y -= distance * Math.cos(2 * Math.PI * Turtle.heading / 360);
    var bump = 0;
  } else {
    // WebKit (unlike Gecko) draws nothing for a zero-length line.
    var bump = 0.1;
  }
  if (Turtle.penDownValue) {
    Turtle.ctxScratch.lineTo(Turtle.x, Turtle.y + bump);
    if (trace) {
      Turtle.ctxScratch.stroke();
    }
  }
};

Turtle.turnWithoutAnimation = function(angle) {
  Turtle.heading += angle;
  Turtle.heading %= 360;
  if (Turtle.heading < 0) {
    Turtle.heading += 360;
  }
};

/**
 * Move the turtle forward or backward.
 * @param {number} distance Pixels to move.
 * @param {?string} id ID of block.
 */
Turtle.move = function(distance, id) {
  if (distance) {
    Turtle.x += distance * Math.sin(2 * Math.PI * Turtle.heading / 360);
    Turtle.y -= distance * Math.cos(2 * Math.PI * Turtle.heading / 360);
    var bump = 0;
  } else {
    // WebKit (unlike Gecko) draws nothing for a zero-length line.
    var bump = 0.1;
  }
  Turtle.animate(id);
};

/**
 * Turn the turtle left or right.
 * @param {number} angle Degrees to turn clockwise.
 * @param {?string} id ID of block.
 */
Turtle.turn = function(angle, id) {
  Turtle.heading += angle;
  Turtle.heading %= 360;
  if (Turtle.heading < 0) {
    Turtle.heading += 360;
  }
  Turtle.animate(id);
};

/**
 * Change the colour of the pen.
 * @param {string} colour Hexadecimal #rrggbb colour string.
 * @param {?string} id ID of block.
 */
Turtle.penColour = function(colour, id) {
  Turtle.ctxScratch.strokeStyle = colour;
  Turtle.ctxScratch.fillStyle = colour;
  Turtle.animate(id);
};

/**
 * Make the turtle visible or invisible.
 * @param {boolean} visible True if visible, false if invisible.
 * @param {?string} id ID of block.
 */
Turtle.isVisible = function(visible, id) {
  Turtle.visible = visible;
  Turtle.animate(id);
};

Turtle.sendSnowflakeAndBlocks = function() {
    Turtle.runCode(true, function() {
<<<<<<< HEAD
        parent.postMessage({'blocks': Sharing.workspaceToUrl(), 'snowflake': Turtle.ctxScratch.canvas.toDataURL()}, "*");
=======
      var padding = Turtle.ctxScratch.lineWidth;
      // We always want a square image, so use the min of x and y for both.
      var min = Math.min(Turtle.bounds[0], Turtle.bounds[1]) - padding;
      // Restrict the min to between 0 and 150
      min = Math.min(150, Math.max(0, min));
      // Similarly, max should use the max of x and y
      var max = Math.max(Turtle.bounds[2], Turtle.bounds[3]) + padding;
      // And restrict to between 350 and WIDTH
      var max = Math.max(350, Math.min(Turtle.WIDTH, max));

      var width = max - min;
      var height = width;
      Turtle.ctxOutput.canvas.width = width;
      Turtle.ctxOutput.canvas.height = height;
      Turtle.ctxOutput.globalCompositeOperation = 'copy';
      Turtle.ctxOutput.drawImage(Turtle.ctxScratch.canvas, -min, -min);

      parent.postMessage({'blocks': Sharing.workspaceToUrl(),
          'snowflake': Turtle.ctxOutput.canvas.toDataURL('image/png', 1)}, "*");
>>>>>>> b343e9a9
    });
};

/**
 * Bind a function to a button's click event.
 * On touch-enabled browsers, ontouchend is treated as equivalent to onclick.
 * @param {!Element|string} el Button element or ID thereof.
 * @param {!Function} func Event handler to bind.
 */
Turtle.bindClick = function(el, func) {
  if (typeof el == 'string') {
    el = document.getElementById(el);
  }
  el.addEventListener('click', func, true);
  el.addEventListener('touchend', func, true);
};

Turtle.onFirstClicked = function(event) {
  if (event.type == Blockly.Events.UI && event.element == 'click') {
    var block = Turtle.workspace.getBlockById(event.blockId);
    if (block && block.type == 'snowflake_start') {
      Turtle.runButtonClick(event);
    }
  }
};<|MERGE_RESOLUTION|>--- conflicted
+++ resolved
@@ -546,11 +546,7 @@
       sideLen = size;
       break;
     case 5:
-<<<<<<< HEAD
-      sideLen = 2*size*Math.sin(Math.PI/numSides)/(Math.cos(Math.PI/numSides) + 1);
-=======
       sideLen = size * 0.64984; // ratio of side to height for a pentagon
->>>>>>> b343e9a9
       break;
     default:
       // 2/sqrt(3)=1.1547 is the side of a triangle relative to its height
@@ -674,9 +670,6 @@
 
 Turtle.sendSnowflakeAndBlocks = function() {
     Turtle.runCode(true, function() {
-<<<<<<< HEAD
-        parent.postMessage({'blocks': Sharing.workspaceToUrl(), 'snowflake': Turtle.ctxScratch.canvas.toDataURL()}, "*");
-=======
       var padding = Turtle.ctxScratch.lineWidth;
       // We always want a square image, so use the min of x and y for both.
       var min = Math.min(Turtle.bounds[0], Turtle.bounds[1]) - padding;
@@ -696,7 +689,6 @@
 
       parent.postMessage({'blocks': Sharing.workspaceToUrl(),
           'snowflake': Turtle.ctxOutput.canvas.toDataURL('image/png', 1)}, "*");
->>>>>>> b343e9a9
     });
 };
 
