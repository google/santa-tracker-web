/**
 * Blockly Games: Turtle
 *
 * Copyright 2012 Google Inc.
 * https://github.com/google/blockly-games
 *
 * Licensed under the Apache License, Version 2.0 (the "License");
 * you may not use this file except in compliance with the License.
 * You may obtain a copy of the License at
 *
 *   http://www.apache.org/licenses/LICENSE-2.0
 *
 * Unless required by applicable law or agreed to in writing, software
 * distributed under the License is distributed on an "AS IS" BASIS,
 * WITHOUT WARRANTIES OR CONDITIONS OF ANY KIND, either express or implied.
 * See the License for the specific language governing permissions and
 * limitations under the License.
 */

/**
 * @fileoverview JavaScript for Blockly's Turtle application.
 * @author fraser@google.com (Neil Fraser)
 */
'use strict';

goog.provide('Turtle');

goog.require('BlocklyInterface');
goog.require('Slider');
goog.require('Turtle.Blocks');
goog.require('Turtle.SceneTutorial');
goog.require('Sharing');

Turtle.HEIGHT = 300;
Turtle.WIDTH = 300;

Turtle.DEFAULT_DELAY = 400;
Turtle.FAST_DELAY = 20;

/**
 * PID of animation task currently executing.
 * @type !Array.<number>
 */
Turtle.pidList = [];

/**
 * Number of milliseconds that execution should delay.
 * @type number
 */
Turtle.pause = 0;

/**
 * JavaScript interpreter for executing program.
 * @type Interpreter
 */
Turtle.interpreter = null;

/**
 * Should the turtle be drawn?
 * @type boolean
 */
Turtle.visible = true;

/**
 * Is the drawing ready to be submitted to Reddit?
 * @type boolean
 */
Turtle.canSubmit = false;

Turtle.isRTL = false;

Turtle.onRepeat = false;

/**
 * Initialize Blockly and the turtle.  Called on page load.
 */
Turtle.init = function() {  
  // Restore sounds state.
  var soundsEnabled = true;

  // Setup blocks
  // Parse the URL arguments.
  var match = location.search.match(/dir=([^&]+)/);
  var rtl = match && match[1] == 'rtl';
  var toolbox = Turtle.getToolboxElement();
  match = location.search.match(/side=([^&]+)/);
  var side = match ? match[1] : 'start';

  var rtl = Turtle.isRTL;
  var blocklyDiv = document.getElementById('blocklyDiv');
  var visualization = document.getElementById('visualization');
  var onresize = function(e) {
    var top = visualization.offsetTop;
    //TODO(madeeha): Calculating this wasn't producing desired results. Look at math again.
    blocklyDiv.style.width = '1020px';
    //calculate the size of the main workspace and figure out where to place the starter blocks
    if (Turtle.workspace && Turtle.workspace.topBlocksList && Turtle.workspace.topBlocksList.length) {
      var starterBlock = Turtle.getStarterBlock(Turtle.workspace.topBlocksList);
      var workspaceHeight = blocklyDiv.clientHeight;
      starterBlock.x = 0;
      starterBlock.y = workspaceHeight/2;
      Turtle.workspace.addChangeListener(Turtle.onFirstClicked);
    }
  };
  window.addEventListener('scroll', function() {
    onresize();
    Blockly.svgResize(Turtle.workspace);
  });
  window.addEventListener('resize', onresize);

  var toolbox = Turtle.getToolboxElement();

  Turtle.workspace = Blockly.inject('blocklyDiv', {
          comments: false,
          disable: true,
          collapse: false,
          media: 'media/',
          readOnly: false,
          rtl: rtl,
          scrollbars: false,
          toolbox: toolbox,
          trashcan: false,
          horizontalLayout: true,
          toolboxPosition: 'end',
          sounds: soundsEnabled,
          colours: {
            workspace: 'rgba(255,255,0,0)',
            flyout: 'rgba(255,255,0,0)',
          }
  });

  Turtle.workspace.addChangeListener(Blockly.Events.disableOrphans);

  // Prevent collisions with user-defined functions or variables.
  Blockly.JavaScript.addReservedWords('moveForward,moveBackward,' +
      'turnRight,turnLeft,penUp,penDown,penWidth,penColour');

  //TODO(madCode): We could calculate the x and y coordinates here on resize? Not sure it works that way, tbh.

  var workspaceHeight = blocklyDiv.clientHeight;
  var defaultXml = '<xml><block type="snowflake_start" deletable="false" movable="false" x="0" y=\"' + workspaceHeight*0.6 + '\"></block></xml>';

  BlocklyInterface.loadBlocks(defaultXml, true);
  Turtle.loadUrlBlocks();

  onresize();

  Turtle.ctxDisplay = document.getElementById('display').getContext('2d');
  Turtle.ctxScratch = document.getElementById('scratch').getContext('2d');
  Turtle.reset();

  Turtle.bindClick('runButton', Turtle.runButtonClick);

  //TODO(madCode): Delete these functions later.
  Turtle.bindClick('toStringButton', function() {
    Turtle.urlString = Sharing.workspaceToUrl();
    console.log(Turtle.urlString);
  });
  Turtle.bindClick('fromStringButton', function() {Sharing.urlToWorkspace(Turtle.urlString);});
  if (document.getElementById('submitButton')) {
    Turtle.bindClick('submitButton', Turtle.sendSnowflakeAndBlocks);
  }


  // Lazy-load the JavaScript interpreter.
  setTimeout(BlocklyInterface.importInterpreter, 1);

  //Tutorial
  this.tutorial = new Turtle.SceneTutorial(document.getElementsByClassName('tutorial')[0]);
  this.tutorial.schedule();
};

window.addEventListener('load', Turtle.init);

Turtle.loadUrlBlocks = function() {
  var regex = /postcardly\?([#a-z\d\[\]\<\>]+)/;
  var blocksString = parent.location.href;
  var results = regex.exec(blocksString);
  if (results) {
    blocksString = regex.exec(blocksString)[1];
    Sharing.urlToWorkspace(blocksString);
  }
};


Turtle.getStarterBlock = function(topBlocksList) {
  for (var i = 0; i < topBlocksList.length; i++) {
    if (topBlocksList[i]. type == "snowflake_start") {
      return topBlockList[i];
    }
  }
};

Turtle.getToolboxElement = function() {
  var match = location.search.match(/toolbox=([^&]+)/);
  return document.getElementById('toolbox-' + (match ? match[1] : 'categories'));
};


/**
 * Flag indicating if a toolbox categoriy has been clicked yet.
 * Level one only.
 * @private
 */
Turtle.categoryClicked_ = false;

/**
 * Monitor to see if the user finds the categories in level one.
 * @param {!Blockly.Events.Abstract} e Custom data for event.
 * @private
 */
Turtle.watchCategories_ = function(e) {
  if (e.type == Blockly.Events.UI && e.element == 'category') {
    Turtle.categoryClicked_ = true;
    //BlocklyDialogs.hideDialog(false);
    Turtle.workspace.removeChangeListener(Turtle.watchCategories_);
  }
};

Turtle.resetPosition = function() {
  // Starting location and heading of the turtle.
  Turtle.x = Turtle.HEIGHT / 2;
  Turtle.y = Turtle.WIDTH / 2;
  Turtle.heading = 0;
  Turtle.penDownValue = true;
  Turtle.visible = true;
}

Turtle.resetStyle = function() {
  Turtle.ctxScratch.strokeStyle = '#ffffff';
  Turtle.ctxScratch.fillStyle = '#ffffff';
  Turtle.ctxScratch.lineWidth = 5;
  Turtle.ctxScratch.lineCap = 'round';
  Turtle.ctxScratch.font = 'normal 18pt Arial';
}

/**
 * Reset the turtle to the start position, clear the display, and kill any
 * pending tasks.
 */
Turtle.reset = function() {
  Turtle.resetPosition();

  // Clear the canvas.
  Turtle.ctxScratch.canvas.width = Turtle.ctxScratch.canvas.width;
  Turtle.resetStyle();

  Turtle.display();

  // Kill all tasks.
  for (var x = 0; x < Turtle.pidList.length; x++) {
    window.clearTimeout(Turtle.pidList[x]);
  }
  Turtle.pidList.length = 0;
  Turtle.interpreter = null;
};

/**
 * Copy the scratch canvas to the display canvas. Add a turtle marker.
 */
Turtle.display = function() {
  // Clear the display with black.
  Turtle.ctxDisplay.beginPath();
  Turtle.ctxDisplay.rect(0, 0,
      Turtle.ctxDisplay.canvas.width, Turtle.ctxDisplay.canvas.height);
  Turtle.ctxDisplay.clearRect(0, 0, Turtle.ctxDisplay.canvas.width, Turtle.ctxDisplay.canvas.height);
  Turtle.ctxDisplay.fillStyle = "rgba(255, 255, 255, 0.2)";
  Turtle.ctxDisplay.fill();

  // Draw the user layer.
  Turtle.ctxDisplay.globalCompositeOperation = 'source-over';
  Turtle.ctxDisplay.drawImage(Turtle.ctxScratch.canvas, 0, 0);

  // Draw the turtle.
  if (Turtle.visible) {
    // Make the turtle the colour of the pen.
    Turtle.ctxDisplay.strokeStyle = Turtle.ctxScratch.strokeStyle;
    Turtle.ctxDisplay.fillStyle = Turtle.ctxScratch.fillStyle;

    // Draw the turtle body.
    var radius = Turtle.ctxScratch.lineWidth / 2 + 10;
    Turtle.ctxDisplay.beginPath();
    Turtle.ctxDisplay.arc(Turtle.x, Turtle.y, radius, 0, 2 * Math.PI, false);
    Turtle.ctxDisplay.lineWidth = 3;
    Turtle.ctxDisplay.stroke();

    // Draw the turtle head.
    var WIDTH = 0.3;
    var HEAD_TIP = 10;
    var ARROW_TIP = 4;
    var BEND = 6;
    var radians = 2 * Math.PI * Turtle.heading / 360;
    var tipX = Turtle.x + (radius + HEAD_TIP) * Math.sin(radians);
    var tipY = Turtle.y - (radius + HEAD_TIP) * Math.cos(radians);
    radians -= WIDTH;
    var leftX = Turtle.x + (radius + ARROW_TIP) * Math.sin(radians);
    var leftY = Turtle.y - (radius + ARROW_TIP) * Math.cos(radians);
    radians += WIDTH / 2;
    var leftControlX = Turtle.x + (radius + BEND) * Math.sin(radians);
    var leftControlY = Turtle.y - (radius + BEND) * Math.cos(radians);
    radians += WIDTH;
    var rightControlX = Turtle.x + (radius + BEND) * Math.sin(radians);
    var rightControlY = Turtle.y - (radius + BEND) * Math.cos(radians);
    radians += WIDTH / 2;
    var rightX = Turtle.x + (radius + ARROW_TIP) * Math.sin(radians);
    var rightY = Turtle.y - (radius + ARROW_TIP) * Math.cos(radians);
    Turtle.ctxDisplay.beginPath();
    Turtle.ctxDisplay.moveTo(tipX, tipY);
    Turtle.ctxDisplay.lineTo(leftX, leftY);
    Turtle.ctxDisplay.bezierCurveTo(leftControlX, leftControlY,
        rightControlX, rightControlY, rightX, rightY);
    Turtle.ctxDisplay.closePath();
    Turtle.ctxDisplay.fill();
  }
};

/**
 * Click the run button.  Start the program.
 * @param {!Event} e Mouse or touch event.
 */
Turtle.runButtonClick = function(e) {
  // Prevent double-clicks or double-taps.
  if (BlocklyInterface.eventSpam(e)) {
    return;
  }
  Turtle.runCode(false);
}

Turtle.runCode = function(fast, callback) {
  Turtle.fast = fast;
  document.getElementById('spinner').style.visibility = 'visible';
  Turtle.workspace.traceOn(false);
  Turtle.reset();
  Turtle.canSubmit = false;
  Turtle.workspace.traceOn(true);
  Turtle.execute(callback);
};

/**
 * Inject the Turtle API into a JavaScript interpreter.
 * @param {!Object} scope Global scope.
 * @param {!Interpreter} interpreter The JS interpreter.
 */
Turtle.initInterpreter = function(interpreter, scope) {
  // API
  /** wrap functions in the Turtle object so that they
  can be called from the blocks' javascript generator functions. */
  var wrapper;

  wrapper = function(time) {
    Turtle.pause = time;
  };
  interpreter.setProperty(scope, 'pause', interpreter.createNativeFunction(wrapper));

  wrapper = function(bool) {
    Turtle.setOnRepeat(bool);
  };
  interpreter.setProperty(scope, 'setOnRepeat', interpreter.createNativeFunction(wrapper));

  wrapper = function(size, id) {
    Turtle.stampPolygon(size, 5, true /*animate*/, false /*fill*/, id.toString());
  };
  interpreter.setProperty(scope, 'stampPentagon',
        interpreter.createNativeFunction(wrapper));

  wrapper = function(size, id) {
    Turtle.stampDiamond(size, false /*fill*/, id.toString());
  };
  interpreter.setProperty(scope, 'stampDiamond',
      interpreter.createNativeFunction(wrapper));

  wrapper = function(size, id) {
    Turtle.stampPolygon(size, 4, true /*animate*/, false /*fill*/, id.toString());
  };
  interpreter.setProperty(scope, 'stampSquare',
      interpreter.createNativeFunction(wrapper));

  wrapper = function(size, id) {
    Turtle.stampPolygon(size, 3, true /*animate*/, false /*fill*/, id.toString());
  };
  interpreter.setProperty(scope, 'stampTriangle',
      interpreter.createNativeFunction(wrapper));

  wrapper = function() {
    Turtle.resetPosition();
    Turtle.resetStyle();
  };
  interpreter.setProperty(scope, 'reset',
      interpreter.createNativeFunction(wrapper));

  wrapper = function(distance, id) {
    Turtle.move(distance.valueOf(), id.toString());
  };
  interpreter.setProperty(scope, 'moveForward',
      interpreter.createNativeFunction(wrapper));
  wrapper = function(distance, id) {
    Turtle.move(-distance.valueOf(), id.toString());
  };
  interpreter.setProperty(scope, 'moveBackward',
      interpreter.createNativeFunction(wrapper));

  wrapper = function(angle, id) {
    Turtle.turn(angle.valueOf(), id.toString());
  };
  interpreter.setProperty(scope, 'turnRight',
      interpreter.createNativeFunction(wrapper));
  wrapper = function(angle, id) {
    Turtle.turn(-angle.valueOf(), id.toString());
  };
  interpreter.setProperty(scope, 'turnLeft',
      interpreter.createNativeFunction(wrapper));

  wrapper = function(colour, id) {
    Turtle.penColour(colour.toString(), id.toString());
  };
  interpreter.setProperty(scope, 'penColour',
      interpreter.createNativeFunction(wrapper));

  wrapper = function(id) {
    Turtle.isVisible(false, id.toString());
  };
  interpreter.setProperty(scope, 'hideTurtle',
      interpreter.createNativeFunction(wrapper));
  wrapper = function(id) {
    Turtle.isVisible(true, id.toString());
  };
  interpreter.setProperty(scope, 'showTurtle',
      interpreter.createNativeFunction(wrapper));
};

/**
 * Execute the user's code.  Heaven help us...
 */
Turtle.execute = function(callback) {
  if (!('Interpreter' in window)) {
    // Interpreter lazy loads and hasn't arrived yet.  Try again later.
    setTimeout(Turtle.execute, 250, callback);
    return;
  }

  Turtle.reset();
  var subcode = Blockly.JavaScript.workspaceToCode(Turtle.workspace);
  var loopVar = 'snowflakeLoopCount'
  var subPause = Turtle.fast ? Turtle.FAST_DELAY : Turtle.DEFAULT_DELAY;

  var code = 'setOnRepeat(false);\n' +
      'for (var ' + loopVar + ' = 0; ' + loopVar + ' <  6; ' + loopVar + '++) {\n' +
      subcode +
      'if (' + loopVar + ' == 0) { pause(300); }' +
      'pause(' + subPause + ');\n' +
      'setOnRepeat(true);\n' +
      'reset();\nturnRight(60*(' +
      loopVar + '+1), \'no-block-id\');\n' +
      'pause(0);}';
  Turtle.interpreter = new Interpreter(code, Turtle.initInterpreter);
  Turtle.pidList.push(setTimeout(Turtle.executeChunk_, 100, callback));
};

/**
 * Execute a bite-sized chunk of the user's code.
 * @private
 */
Turtle.executeChunk_ = function(callback) {
  // All tasks should be complete now.  Clean up the PID list.
  Turtle.pidList.length = 0;
  Turtle.pause = 0;
  var go;
  do {
    try {
      go = Turtle.interpreter.step();
    } catch (e) {
      // User error, terminate in shame.
      alert(e);
      go = false;
    }
    if (go && Turtle.pause) {
      // The last executed command requested a pause.
      go = false;
      Turtle.pidList.push(setTimeout(Turtle.executeChunk_, Turtle.pause, callback));
    }
  } while (go);
  // Wrap up if complete.
  if (!Turtle.pause) {
    document.getElementById('spinner').style.visibility = 'hidden';
    BlocklyInterface.highlight(null);
    // Image complete; allow the user to submit this image to Reddit.
    Turtle.canSubmit = true;
    if (callback) {
      callback();
    }
  }
};

/**
 * Highlight a block and pause.
 * @param {?string} id ID of block.
 */
Turtle.animate = function(id) {
  Turtle.display();
  if (id != 'no-block-id' && !Turtle.onRepeat) {
    BlocklyInterface.highlight(id);
    Turtle.pause = Turtle.fast ? Turtle.FAST_DELAY : Turtle.DEFAULT_DELAY;
  }
  if (Turtle.onRepeat) {
    Turtle.pause = 0;
  }
};

Turtle.setOnRepeat = function(bool) {
  Turtle.onRepeat = bool.data;
}

Turtle.stampPolygon = function(size, numSides, animate, fill, id) {
  var sideLen;
  switch(numSides) {
    case 4:
      sideLen = size;
      break;
    case 5:
      sideLen = 2*size*Math.sin(Math.PI/numSides)/(Math.cos(Math.PI/numSides) + 1);
      break;
    default:
      sideLen = size * 1.1547;
      break;
  }
  Turtle.ctxScratch.beginPath();
  Turtle.ctxScratch.moveTo(Turtle.x, Turtle.y);
  Turtle.turnWithoutAnimation(-90);
  Turtle.drawLineWithoutMoving(sideLen / 2, !fill /*trace*/);
  for (var i = 0; i < numSides - 1; i++) {
    Turtle.turnWithoutAnimation(360 / numSides);
    Turtle.drawLineWithoutMoving(sideLen, !fill);
  }
  Turtle.turnWithoutAnimation(360/numSides);
  Turtle.drawLineWithoutMoving(sideLen / 2, !fill);
  Turtle.turnWithoutAnimation(90);
  Turtle.ctxScratch.closePath();
  if (fill) {
    Turtle.ctxScratch.fill();
  }
  if (animate) {
    Turtle.animate(id);
  }
}

Turtle.stampDiamond = function(size, fill, id) {
  Turtle.turnWithoutAnimation(45);
  Turtle.stampPolygon(size, 4, false /*animate*/, fill, id);
  Turtle.turnWithoutAnimation(45);
  Turtle.animate(id);
};

Turtle.drawLineWithoutMoving = function(distance, trace) {
  if (Turtle.penDownValue && trace) {
    Turtle.ctxScratch.beginPath();
    Turtle.ctxScratch.moveTo(Turtle.x, Turtle.y);
  }
  if (distance) {
    Turtle.x += distance * Math.sin(2 * Math.PI * Turtle.heading / 360);
    Turtle.y -= distance * Math.cos(2 * Math.PI * Turtle.heading / 360);
    var bump = 0;
  } else {
    // WebKit (unlike Gecko) draws nothing for a zero-length line.
    var bump = 0.1;
  }
  if (Turtle.penDownValue) {
    Turtle.ctxScratch.lineTo(Turtle.x, Turtle.y + bump);
    if (trace) {
      Turtle.ctxScratch.stroke();
    }
  }
};

Turtle.turnWithoutAnimation = function(angle) {
  Turtle.heading += angle;
  Turtle.heading %= 360;
  if (Turtle.heading < 0) {
    Turtle.heading += 360;
  }
};

/**
 * Move the turtle forward or backward.
 * @param {number} distance Pixels to move.
 * @param {?string} id ID of block.
 */
Turtle.move = function(distance, id) {
  if (distance) {
    Turtle.x += distance * Math.sin(2 * Math.PI * Turtle.heading / 360);
    Turtle.y -= distance * Math.cos(2 * Math.PI * Turtle.heading / 360);
    var bump = 0;
  } else {
    // WebKit (unlike Gecko) draws nothing for a zero-length line.
    var bump = 0.1;
  }
  Turtle.animate(id);
};

/**
 * Turn the turtle left or right.
 * @param {number} angle Degrees to turn clockwise.
 * @param {?string} id ID of block.
 */
Turtle.turn = function(angle, id) {
  Turtle.heading += angle;
  Turtle.heading %= 360;
  if (Turtle.heading < 0) {
    Turtle.heading += 360;
  }
  Turtle.animate(id);
};

/**
 * Change the colour of the pen.
 * @param {string} colour Hexadecimal #rrggbb colour string.
 * @param {?string} id ID of block.
 */
Turtle.penColour = function(colour, id) {
  Turtle.ctxScratch.strokeStyle = colour;
  Turtle.ctxScratch.fillStyle = colour;
  Turtle.animate(id);
};

/**
 * Make the turtle visible or invisible.
 * @param {boolean} visible True if visible, false if invisible.
 * @param {?string} id ID of block.
 */
Turtle.isVisible = function(visible, id) {
  Turtle.visible = visible;
  Turtle.animate(id);
};

/**
 * Print some text.
 * @param {string} text Text to print.
 * @param {?string} id ID of block.
 */
Turtle.drawPrint = function(text, id) {
  Turtle.ctxScratch.save();
  Turtle.ctxScratch.translate(Turtle.x, Turtle.y);
  Turtle.ctxScratch.rotate(2 * Math.PI * (Turtle.heading - 90) / 360);
  Turtle.ctxScratch.fillText(text, 0, 0);
  Turtle.ctxScratch.restore();
  Turtle.animate(id);
};

/**
 * Change the typeface of printed text.
 * @param {string} font Font name (e.g. 'Arial').
 * @param {number} size Font size (e.g. 18).
 * @param {string} style Font style (e.g. 'italic').
 * @param {?string} id ID of block.
 */
Turtle.drawFont = function(font, size, style, id) {
  Turtle.ctxScratch.font = style + ' ' + size + 'pt ' + font;
  Turtle.animate(id);
};

<<<<<<< HEAD
Turtle.getImageAsDataURL = function() {
  if (Turtle.canSubmit) {
    parent.postMessage(Turtle.ctxScratch.canvas.toDataURL(), "*");
  }
=======
Turtle.sendSnowflakeAndBlocks = function() {
    Turtle.runCode(true, function() {
        parent.postMessage({'blocks': Sharing.workspaceToUrl(), 'snowflake': Turtle.ctxScratch.canvas.toDataURL()}, "*");    
    });
>>>>>>> a1facf6d
};

/**
 * Bind a function to a button's click event.
 * On touch-enabled browsers, ontouchend is treated as equivalent to onclick.
 * @param {!Element|string} el Button element or ID thereof.
 * @param {!Function} func Event handler to bind.
 */
Turtle.bindClick = function(el, func) {
  if (typeof el == 'string') {
    el = document.getElementById(el);
  }
  el.addEventListener('click', func, true);
  el.addEventListener('touchend', func, true);
};

Turtle.onFirstClicked = function(event) {
  if (event.type == Blockly.Events.UI && event.element == 'click') {
    var block = Turtle.workspace.getBlockById(event.blockId);
    if (block && block.type == 'snowflake_start') {
      Turtle.runButtonClick(event);
    }
  }
};<|MERGE_RESOLUTION|>--- conflicted
+++ resolved
@@ -74,7 +74,7 @@
 /**
  * Initialize Blockly and the turtle.  Called on page load.
  */
-Turtle.init = function() {  
+Turtle.init = function() {
   // Restore sounds state.
   var soundsEnabled = true;
 
@@ -657,17 +657,10 @@
   Turtle.animate(id);
 };
 
-<<<<<<< HEAD
-Turtle.getImageAsDataURL = function() {
-  if (Turtle.canSubmit) {
-    parent.postMessage(Turtle.ctxScratch.canvas.toDataURL(), "*");
-  }
-=======
 Turtle.sendSnowflakeAndBlocks = function() {
     Turtle.runCode(true, function() {
-        parent.postMessage({'blocks': Sharing.workspaceToUrl(), 'snowflake': Turtle.ctxScratch.canvas.toDataURL()}, "*");    
+        parent.postMessage({'blocks': Sharing.workspaceToUrl(), 'snowflake': Turtle.ctxScratch.canvas.toDataURL()}, "*");
     });
->>>>>>> a1facf6d
 };
 
 /**
