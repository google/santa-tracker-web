<!DOCTYPE html>
<html>
  <head>
    <meta charset="utf-8">
    <meta name="viewport" content="width=device-width, initial-scale=1.0, maximum-scale=1.0, user-scalable=no" />

    <title>Snowflake Maker</title>

    <script src="blockly_compressed_horizontal.js"></script>
    <script src="javascript_compressed.js"></script>
    <script src="msg/messages.js"></script>
    <script src="blocks_common/math.js"></script>
    <script src="blocks_common/colour.js"></script>
    <script src="blocks_horizontal/control.js"></script>
    <script src="blocks_horizontal/turtle.js"></script>

    <script src="turtle/interface.js"></script>
    <script src="turtle/tutorial.js"></script>
    <script src="turtle/turtle.js"></script>
    <script src="turtle/sharing.js"></script>
    <link rel="stylesheet" href="css/turtle.css" />
    <link rel="stylesheet" href="../shared-css/footer.css" />

    <style>
      html, body {
        height: 100%;
        margin: 0px;
      }
<<<<<<< HEAD
=======

      body {
        font-family: sans-serif;
      }

      h1 {
        font-weight: normal;
        font-size: 140%;
      }

      .blocklyMainBackground {
        stroke-width: 0 !important;
      }

      #importExport {
        font-family: monospace;
      }

      button.primary {
        text-align: left;
      }

      /* Sprited icons. */
      .icon21 {
        height: 48px;
        width: 48px;
      }

      .next {
        background-position: -42px 0px;
      }

      .run {
        background-position: -42px 0px;
      }

      .tutorial {
        display: none;
        height: 290px;
        left: 50%;
        margin-left: -137px;
        margin-top: -130px;
        position: fixed;
        overflow: hidden;
        top: 50%;
        width: 275px;
        z-index: 100;
      }

      .tutorial__image {
        background-image: url(img/tutorial/tutorial.gif);
        background-position: 0 0;
        background-repeat: no-repeat;
        background-size: contain;
        height: 270px;
        left: 0;
        position: absolute;
        top: 0;
        width: 275px;
        z-index: 2;
      }

      .tutorial::before {
        background: url(img/tutorial/shadow.svg) no-repeat;
        content: "";
        height: 270px;
        left: 0;
        opacity: 0.15;
        position: absolute;
        top: 20px;
        width: 275px;
        z-index: 1
      }

      #footer {
        position: absolute;
        bottom: 0px;
        height: 143px;
        width: 100%;
        background-color: white;
        z-index: -1;
        min-width: 1080px;
      }

      .center-horiz {
        margin-left: auto;
        margin-right: auto;
        left: 0px;
        right: 0px;
      }

      #blocklyDiv {
        background-image: url('img/img_codebar.png');
        background-size: contain;
        background-position: top;
        background-repeat: no-repeat;
        max-width: 1020px;
        width: 960px;
        height: 339px;
        bottom: 0px;
        flex: 0 1 339px;
        z-index: 3;
      }

      .stacked-divs {
          display: flex;
          flex-direction: column;
          height: 100%;
          width: 100%;
      }

      #visualization {
        flex: 1 1 auto;
        display: flex;
        justify-content:center;
        width: 50%;
        align-items:center;
        align-self: center;
        min-height: 352px;
        min-width: 352px;
        max-width: 532px;
        padding: 64px 0;
      }

      .scene__play-tab {
        border-radius: 50%;
        bottom: 66px;
        height: 100px;
        right: 16px;
        position: absolute;
        width: 100px;

        @media (min-width: 661px) {
          bottom: 80px;
        }

        @media (min-width: 1025px) {
          bottom: 15px;
        }
      }

      .scene__play-layer {
        background-color: white;
        border-radius: 50%;
        height: 120px;
        position: relative;
        -webkit-transform: translateZ(0);
        width: 120px;
        z-index: 1;
      }

      .scene__play {
        background: #ab47bc;
        border-radius: 50%;
        border: none;
        box-shadow: 0px 6px #7b1fa2;
        cursor: pointer;
        font-size: inherit;
        height: 90px;
        margin: 13px;
        padding: 0;
        position: relative;
        width: 96px;
        transition: box-shadow 100ms, transform 100ms;
        z-index: 1;
        pointer-events: auto;
      }

      .scene__play:before {
        background-image: url('img/ic_next.png');
        background-size: cover;
        content: '';
        display: block;
        height: 48px;
        left: calc(50% - 24px);
        position: absolute;
        top: calc(50% - 24px);
        width: 48px;
      }

      .scene__play:after {
        border-radius: 50%;
        bottom: 0;
        box-shadow: 3px 8px 0 3px rgba(0, 0, 0, 0.15);
        content: '';
        left: 0;
        position: absolute;
        right: 0;
        top: 0;
        z-index: -1;
        transition: box-shadow 100ms;
      }

      .scene__play:focus {
        outline: 0;
      }

      .scene__play:active {
        outline: 0;
        transform: translate3d(0, 6px, 0);
        box-shadow: 0px 0px #7b1fa2;
      }

      .scene__play:active:after {
        box-shadow: 0 0 0 0 rgba(0, 0, 0, 0.15);
      }

      .play_bar {
        width: 1024px;
        height: 120px;
        bottom: 0px;
        position: absolute;
        pointer-events: none;
      }

      .paper {
        background-image: url(img/img_canvas_snowflake.png);
        background-size: 320px;
        background-position: center;
        background-repeat: no-repeat;
        background-color: white;
        padding: 16px;
        position: relative;
        width: 100%;
        height: 100%;
        align-self: center;
        max-height: 532px;
      }

      #blocklycontainer {
        position: relative;
      }

      /* Blocks being dragged disappear oustide of workspace. (like blockly)*/
      .injectionDiv {
        overflow: hidden;
        border-radius: 72px;
      }
>>>>>>> 5073c22f
    </style>

  </head>
  <body>
    <div class="stacked-divs">
      <div id="visualization">
        <div id="paperDiv" class="paper">
          <canvas id="scratch" width="500" height="500" hidden></canvas>
          <canvas id="output" width="10" height="10" hidden></canvas>
          <canvas id="display"></canvas>
          <img id="spinner" style="visibility: hidden;" src="media/loading.gif" height=15 width=15/>
        </div>
      </div>
      <div id="blocklycontainer">
      <xml id="toolbox" style="display: none">
          <block type="turtle_colour">
              <value name="COLOUR">
                  <shadow type="dropdown_colour"/>
              </value>
          </block>
          <sep gap="0"></sep>
          <block type="pentagon_stamp">
              <value name="SIZE">
                  <shadow type="dropdown_pentagon">
                      <field name="CHOICE">125</field>
                  </shadow>
              </value>
          </block>
          <sep gap="0"></sep>
          <block type="square_stamp">
              <value name="SIZE">
                  <shadow type="dropdown_square">
                      <field name="CHOICE">125</field>
                  </shadow>
              </value>
          </block>
          <sep gap="0"></sep>
          <block type="triangle_stamp">
              <value name="SIZE">
                  <shadow type="dropdown_triangle">
                      <field name="CHOICE">125</field>
                  </shadow>
              </value>
          </block>
          <sep gap="0"></sep>
          <block type="turtle_move_forward">
              <value name="VALUE">
                  <shadow type="dropdown_move_forward">
                      <field name="CHOICE">20</field>
                  </shadow>
              </value>
          </block>
          <sep gap="0"></sep>
          <block type="turtle_move_backward">
              <value name="VALUE">
                  <shadow type="dropdown_move_backward">
                      <field name="CHOICE">20</field>
                  </shadow>
              </value>
          </block>
          <sep gap="0"></sep>
          <block type="turtle_turn_left">
              <value name="ANGLE">
                  <shadow type="dropdown_turn_left">
                      <field name="CHOICE">30</field>
                  </shadow>
              </value>
          </block>
          <sep gap="0"></sep>
          <block type="turtle_turn_right">
              <value name="ANGLE">
                  <shadow type="dropdown_turn_right">
                      <field name="CHOICE">30</field>
                  </shadow>
              </value>
          </block>
          <sep gap="8"></sep>
          <block type="control_repeat">
              <value name="TIMES">
                  <shadow type="math_whole_number">
                      <field name="NUM">4</field>
                  </shadow>
              </value>
          </block>
      </xml>
        <div id="blocklyDiv" class="center-horiz"></div>
        <div class="big-button_bar center-horiz">
          <div class="clear small-button"></div>
          <div class="help small-button"></div>
          <div class="big-button-tab">
            <div class="big-button-layer">
              <button id="submitButton" class="next big-button"></button>
            </div>
          </div>
        </div>
        <div class="blockly-footer footer"></div>
      </div>
    </div>
    <div class="blockly-tutorial tutorial">
      <div class="blockly-tutorial__image tutorial__image"></div>
    </div>

  </body>
</html><|MERGE_RESOLUTION|>--- conflicted
+++ resolved
@@ -26,247 +26,6 @@
         height: 100%;
         margin: 0px;
       }
-<<<<<<< HEAD
-=======
-
-      body {
-        font-family: sans-serif;
-      }
-
-      h1 {
-        font-weight: normal;
-        font-size: 140%;
-      }
-
-      .blocklyMainBackground {
-        stroke-width: 0 !important;
-      }
-
-      #importExport {
-        font-family: monospace;
-      }
-
-      button.primary {
-        text-align: left;
-      }
-
-      /* Sprited icons. */
-      .icon21 {
-        height: 48px;
-        width: 48px;
-      }
-
-      .next {
-        background-position: -42px 0px;
-      }
-
-      .run {
-        background-position: -42px 0px;
-      }
-
-      .tutorial {
-        display: none;
-        height: 290px;
-        left: 50%;
-        margin-left: -137px;
-        margin-top: -130px;
-        position: fixed;
-        overflow: hidden;
-        top: 50%;
-        width: 275px;
-        z-index: 100;
-      }
-
-      .tutorial__image {
-        background-image: url(img/tutorial/tutorial.gif);
-        background-position: 0 0;
-        background-repeat: no-repeat;
-        background-size: contain;
-        height: 270px;
-        left: 0;
-        position: absolute;
-        top: 0;
-        width: 275px;
-        z-index: 2;
-      }
-
-      .tutorial::before {
-        background: url(img/tutorial/shadow.svg) no-repeat;
-        content: "";
-        height: 270px;
-        left: 0;
-        opacity: 0.15;
-        position: absolute;
-        top: 20px;
-        width: 275px;
-        z-index: 1
-      }
-
-      #footer {
-        position: absolute;
-        bottom: 0px;
-        height: 143px;
-        width: 100%;
-        background-color: white;
-        z-index: -1;
-        min-width: 1080px;
-      }
-
-      .center-horiz {
-        margin-left: auto;
-        margin-right: auto;
-        left: 0px;
-        right: 0px;
-      }
-
-      #blocklyDiv {
-        background-image: url('img/img_codebar.png');
-        background-size: contain;
-        background-position: top;
-        background-repeat: no-repeat;
-        max-width: 1020px;
-        width: 960px;
-        height: 339px;
-        bottom: 0px;
-        flex: 0 1 339px;
-        z-index: 3;
-      }
-
-      .stacked-divs {
-          display: flex;
-          flex-direction: column;
-          height: 100%;
-          width: 100%;
-      }
-
-      #visualization {
-        flex: 1 1 auto;
-        display: flex;
-        justify-content:center;
-        width: 50%;
-        align-items:center;
-        align-self: center;
-        min-height: 352px;
-        min-width: 352px;
-        max-width: 532px;
-        padding: 64px 0;
-      }
-
-      .scene__play-tab {
-        border-radius: 50%;
-        bottom: 66px;
-        height: 100px;
-        right: 16px;
-        position: absolute;
-        width: 100px;
-
-        @media (min-width: 661px) {
-          bottom: 80px;
-        }
-
-        @media (min-width: 1025px) {
-          bottom: 15px;
-        }
-      }
-
-      .scene__play-layer {
-        background-color: white;
-        border-radius: 50%;
-        height: 120px;
-        position: relative;
-        -webkit-transform: translateZ(0);
-        width: 120px;
-        z-index: 1;
-      }
-
-      .scene__play {
-        background: #ab47bc;
-        border-radius: 50%;
-        border: none;
-        box-shadow: 0px 6px #7b1fa2;
-        cursor: pointer;
-        font-size: inherit;
-        height: 90px;
-        margin: 13px;
-        padding: 0;
-        position: relative;
-        width: 96px;
-        transition: box-shadow 100ms, transform 100ms;
-        z-index: 1;
-        pointer-events: auto;
-      }
-
-      .scene__play:before {
-        background-image: url('img/ic_next.png');
-        background-size: cover;
-        content: '';
-        display: block;
-        height: 48px;
-        left: calc(50% - 24px);
-        position: absolute;
-        top: calc(50% - 24px);
-        width: 48px;
-      }
-
-      .scene__play:after {
-        border-radius: 50%;
-        bottom: 0;
-        box-shadow: 3px 8px 0 3px rgba(0, 0, 0, 0.15);
-        content: '';
-        left: 0;
-        position: absolute;
-        right: 0;
-        top: 0;
-        z-index: -1;
-        transition: box-shadow 100ms;
-      }
-
-      .scene__play:focus {
-        outline: 0;
-      }
-
-      .scene__play:active {
-        outline: 0;
-        transform: translate3d(0, 6px, 0);
-        box-shadow: 0px 0px #7b1fa2;
-      }
-
-      .scene__play:active:after {
-        box-shadow: 0 0 0 0 rgba(0, 0, 0, 0.15);
-      }
-
-      .play_bar {
-        width: 1024px;
-        height: 120px;
-        bottom: 0px;
-        position: absolute;
-        pointer-events: none;
-      }
-
-      .paper {
-        background-image: url(img/img_canvas_snowflake.png);
-        background-size: 320px;
-        background-position: center;
-        background-repeat: no-repeat;
-        background-color: white;
-        padding: 16px;
-        position: relative;
-        width: 100%;
-        height: 100%;
-        align-self: center;
-        max-height: 532px;
-      }
-
-      #blocklycontainer {
-        position: relative;
-      }
-
-      /* Blocks being dragged disappear oustide of workspace. (like blockly)*/
-      .injectionDiv {
-        overflow: hidden;
-        border-radius: 72px;
-      }
->>>>>>> 5073c22f
     </style>
 
   </head>
@@ -368,6 +127,5 @@
     <div class="blockly-tutorial tutorial">
       <div class="blockly-tutorial__image tutorial__image"></div>
     </div>
-
   </body>
 </html>