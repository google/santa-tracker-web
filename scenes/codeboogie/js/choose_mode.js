--- conflicted
+++ resolved
@@ -42,18 +42,10 @@
  * User chooses a mode.
  */
 app.ChooseMode.prototype.selectMode_ = function(event) {
-<<<<<<< HEAD
-  let mode = $(event.currentTarget).data('mode');
+  this.mode = $(event.currentTarget).data('mode');
 
   // Need to trigger a sound in a click event to allow sound on safari mobile.
   Klang.triggerEvent('cb_ingame_win');
-
-  this.callback_(mode);
-  window.setTimeout(() => {
-    this.overlay.hide();
-  }, 100);
-=======
-  this.mode = $(event.currentTarget).data('mode');
 
 	if (this.mode === 'freestyle') {
 		return this.stageOverlay.show();
@@ -66,7 +58,8 @@
  * User chooses a stage.
  */
 app.ChooseMode.prototype.selectStage_ = function(event) {
-	this.stage = $(event.currentTarget).data('stage');
+  Klang.triggerEvent('cb_ingame_win');
+	this.selectedStage = $(event.currentTarget).data('stage');
 	this.continue_();
 };
 
@@ -81,12 +74,12 @@
  * Set the map when the user chooses.
  */
 app.ChooseMode.prototype.continue_ = function() {
-	this.callback_(this.mode, this.stage);
+	this.callback_(this.mode, this.selectedStage);
+
 	window.setTimeout(() => {
 		this.overlay.hide();
 		this.stageOverlay.hide();
 	}, 100);
->>>>>>> 3d80ccdf
 };
 
 /**
