/*
 * Copyright 2015 Google Inc. All rights reserved.
 *
 * Licensed under the Apache License, Version 2.0 (the "License"); you may not
 * use this file except in compliance with the License. You may obtain a copy of
 * the License at
 *
 *     http://www.apache.org/licenses/LICENSE-2.0
 *
 * Unless required by applicable law or agreed to in writing, software
 * distributed under the License is distributed on an "AS IS" BASIS, WITHOUT
 * WARRANTIES OR CONDITIONS OF ANY KIND, either express or implied. See the
 * License for the specific language governing permissions and limitations under
 * the License.
 */

'use strict';

goog.provide('app.Sequencer');

/**
<<<<<<< HEAD
 * Plays dance loops and calculates beat and bar
 */
app.Sequencer = class {
  constructor(bpm) {
    this.bar = 0;
    this.beat = -1;
    this.queue = [];
    this.bpmForTrack = [120,120,130,130,140,140];
    this.playingLoopId;
    this.trackToPlay;
    this.inited = false;
  }
  setTrack(track) {
    this.trackToPlay = track;
    if (this.inited) {
      this.setLevel(this.trackToPlay);
    }
  }
  setLevel(lvl) {

    // lvl = 0-5
    var bpm = 120;
    if (lvl <= 1) {
      bpm = 120;
    } else if (lvl <= 3) {
      bpm = 130;
    }else if (lvl <= 5) {
      bpm = 140;
    }
    this.klangUtil.transition(this.getPlayingLoop(), this.tracks[lvl], this._tempo, 0, 0.2);
    this._tempo = bpm;
  }

=======
 * Temporary mock for Klang sequencer.
 */
app.Sequencer = class {
  constructor() {
    this.bar = 0;
    this.beat = -1;
    this._track = 0;
    this._level;
    this.playingLoopId;
    this._playScheduled = false;
  }

  setLevel(level, bpm) {
    this._level = level;
    this._bpm = bpm;
    this._playScheduled = true;
  }

  setTrack(track) {
    this._track = track;
    this._playScheduled = true;
  }

>>>>>>> f8146f74
  getPlayingLoop() {
    var playingLoop;
    for (var i = 0; i < this.tracks.length; i++) {
      if (this.tracks[i].playing && this.tracks[i].position >= 0) {
        if (!playingLoop || this.tracks[i].position < playingLoop.position) {
          playingLoop = this.tracks[i];
          this.playingLoopId = i;
        }
      }
    }
    return playingLoop;
  }

  start() {
    this.klangUtil = Klang.getUtil();
    this.tracks = Klang.$('codeboogie_tracks')._content;
<<<<<<< HEAD
    this.inited = true;
    this.setLevel(this.trackToPlay);
    this.update();
    window.testo = this;
  }

=======

    this.update(0);
    this.play();
  }

  play() {
    if (!this._playScheduled) return;

    this.klangUtil.transition(this.getPlayingLoop(), this.tracks[this._level * 2 + this._track], this._bpm, 0, 0.2);
    this._playScheduled = false;
  }
>>>>>>> f8146f74

  stop(){
    this.getPlayingLoop().fadeOutAndStop(1);
  }

  update(timestamp) {
<<<<<<< HEAD
    var loop = this.getPlayingLoop();
    var currPos = loop ? this.getPlayingLoop().position : 0;
    var beat = Math.floor( currPos / (60/this.bpmForTrack[this.playingLoopId]) ) % 4;
    if ( this.beat !== beat ){
      this.beat = beat;
      this.onBeat(this.beat);
      if (this.beat  === 0) {
        this.bar += 1;
        this.onBar(this.bar, this.beat);
      }
=======
    let loop = this.getPlayingLoop();
    let currPos = loop ? this.getPlayingLoop().position : 0;
    let beat = Math.floor(currPos / (60 / this._bpm));

    if (this.beat !== beat) {
      this.beat = beat;
      this.onBeat(this.beat, this._bpm);

      this.play();
>>>>>>> f8146f74
    }
    window.requestAnimationFrame(t => this.update(t));
  }

<<<<<<< HEAD
  add(moves) {
    moves.forEach(move => this.queue.unshift(move));
=======
    window.requestAnimationFrame(t => this.update(t));
>>>>>>> f8146f74
  }
};<|MERGE_RESOLUTION|>--- conflicted
+++ resolved
@@ -19,41 +19,6 @@
 goog.provide('app.Sequencer');
 
 /**
-<<<<<<< HEAD
- * Plays dance loops and calculates beat and bar
- */
-app.Sequencer = class {
-  constructor(bpm) {
-    this.bar = 0;
-    this.beat = -1;
-    this.queue = [];
-    this.bpmForTrack = [120,120,130,130,140,140];
-    this.playingLoopId;
-    this.trackToPlay;
-    this.inited = false;
-  }
-  setTrack(track) {
-    this.trackToPlay = track;
-    if (this.inited) {
-      this.setLevel(this.trackToPlay);
-    }
-  }
-  setLevel(lvl) {
-
-    // lvl = 0-5
-    var bpm = 120;
-    if (lvl <= 1) {
-      bpm = 120;
-    } else if (lvl <= 3) {
-      bpm = 130;
-    }else if (lvl <= 5) {
-      bpm = 140;
-    }
-    this.klangUtil.transition(this.getPlayingLoop(), this.tracks[lvl], this._tempo, 0, 0.2);
-    this._tempo = bpm;
-  }
-
-=======
  * Temporary mock for Klang sequencer.
  */
 app.Sequencer = class {
@@ -77,7 +42,6 @@
     this._playScheduled = true;
   }
 
->>>>>>> f8146f74
   getPlayingLoop() {
     var playingLoop;
     for (var i = 0; i < this.tracks.length; i++) {
@@ -94,14 +58,6 @@
   start() {
     this.klangUtil = Klang.getUtil();
     this.tracks = Klang.$('codeboogie_tracks')._content;
-<<<<<<< HEAD
-    this.inited = true;
-    this.setLevel(this.trackToPlay);
-    this.update();
-    window.testo = this;
-  }
-
-=======
 
     this.update(0);
     this.play();
@@ -113,25 +69,12 @@
     this.klangUtil.transition(this.getPlayingLoop(), this.tracks[this._level * 2 + this._track], this._bpm, 0, 0.2);
     this._playScheduled = false;
   }
->>>>>>> f8146f74
 
   stop(){
     this.getPlayingLoop().fadeOutAndStop(1);
   }
 
   update(timestamp) {
-<<<<<<< HEAD
-    var loop = this.getPlayingLoop();
-    var currPos = loop ? this.getPlayingLoop().position : 0;
-    var beat = Math.floor( currPos / (60/this.bpmForTrack[this.playingLoopId]) ) % 4;
-    if ( this.beat !== beat ){
-      this.beat = beat;
-      this.onBeat(this.beat);
-      if (this.beat  === 0) {
-        this.bar += 1;
-        this.onBar(this.bar, this.beat);
-      }
-=======
     let loop = this.getPlayingLoop();
     let currPos = loop ? this.getPlayingLoop().position : 0;
     let beat = Math.floor(currPos / (60 / this._bpm));
@@ -141,16 +84,8 @@
       this.onBeat(this.beat, this._bpm);
 
       this.play();
->>>>>>> f8146f74
     }
+
     window.requestAnimationFrame(t => this.update(t));
   }
-
-<<<<<<< HEAD
-  add(moves) {
-    moves.forEach(move => this.queue.unshift(move));
-=======
-    window.requestAnimationFrame(t => this.update(t));
->>>>>>> f8146f74
-  }
 };