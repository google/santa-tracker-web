/*
 * Copyright 2015 Google Inc. All rights reserved.
 *
 * Licensed under the Apache License, Version 2.0 (the "License"); you may not
 * use this file except in compliance with the License. You may obtain a copy of
 * the License at
 *
 *     http://www.apache.org/licenses/LICENSE-2.0
 *
 * Unless required by applicable law or agreed to in writing, software
 * distributed under the License is distributed on an "AS IS" BASIS, WITHOUT
 * WARRANTIES OR CONDITIONS OF ANY KIND, either express or implied. See the
 * License for the specific language governing permissions and limitations under
 * the License.
 */

'use strict';

goog.provide('app.Sequencer');

/**
 * Temporary mock for Klang sequencer.
 */
app.Sequencer = class {
  constructor() {
    this.bar = 0;
    this.beat = -1;
    this._track = null;
    this._variant = 0;
    this.playingLoopId = null;
    this._playScheduled = false;
  }

  setTrack(track, bpm) {
    this._track = track;
    this._bpm = bpm;
    this._playScheduled = true;
  }

  setVariant(variant) {
    this._variant = variant;
    this._playScheduled = true;
  }

  getPlayingLoop() {
    var playingLoop;
    for (var i = 0; i < this.tracks.length; i++) {
      if (this.tracks[i].playing && this.tracks[i].position >= 0) {
        if (!playingLoop || this.tracks[i].position < playingLoop.position) {
          playingLoop = this.tracks[i];
          this.playingLoopId = i;
        }
      }
    }
    return playingLoop;
  }

  start() {
    this.klangUtil = Klang.getUtil();
    this.tracks = Klang.version == "webaudio" ? Klang.$('codeboogie_tracks')._content: [];

    this.update(0);
    this.play();
  }

  play() {
    if (!this._playScheduled) return;
<<<<<<< HEAD

    this.klangUtil.transition(this.getPlayingLoop(), this.tracks[this._track * 2 + this._variant], this._bpm, 0, 2);
=======
    Klang.triggerEvent('cb_fallback_start');
    this.klangUtil.transition(this.getPlayingLoop(), this.tracks[this._track * 2 + this._variant], this._bpm, 0, 0.2);
>>>>>>> 496a9cab
    this._playScheduled = false;
  }

  stop(){
    this.getPlayingLoop().fadeOutAndStop(1);
  }

  update(timestamp) {
    let loop = this.getPlayingLoop();
    let currPos;
    if (Klang.version == "webaudio") {
      currPos = loop ? this.getPlayingLoop().position : 0;
    }else {
      currPos = new Date().getTime()/1000;
    }
    let beat = Math.floor(currPos / (60 / this._bpm));

    if (this.beat !== beat) {
      this.beat = beat;
      this.onBeat(this.beat, this._bpm);

      this.play();
    }

    window.requestAnimationFrame(t => this.update(t));
  }
};<|MERGE_RESOLUTION|>--- conflicted
+++ resolved
@@ -65,13 +65,10 @@
 
   play() {
     if (!this._playScheduled) return;
-<<<<<<< HEAD
 
+    Klang.triggerEvent('cb_fallback_start');
     this.klangUtil.transition(this.getPlayingLoop(), this.tracks[this._track * 2 + this._variant], this._bpm, 0, 2);
-=======
-    Klang.triggerEvent('cb_fallback_start');
-    this.klangUtil.transition(this.getPlayingLoop(), this.tracks[this._track * 2 + this._variant], this._bpm, 0, 0.2);
->>>>>>> 496a9cab
+
     this._playScheduled = false;
   }
 
