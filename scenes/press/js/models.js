/*
 * Copyright 2015 Google Inc. All rights reserved.
 *
 * Licensed under the Apache License, Version 2.0 (the "License"); you may not
 * use this file except in compliance with the License. You may obtain a copy of
 * the License at
 *
 *     http://www.apache.org/licenses/LICENSE-2.0
 *
 * Unless required by applicable law or agreed to in writing, software
 * distributed under the License is distributed on an "AS IS" BASIS, WITHOUT
 * WARRANTIES OR CONDITIONS OF ANY KIND, either express or implied. See the
 * License for the specific language governing permissions and limitations under
 * the License.
 */

goog.provide('app.Models');
goog.provide('app.AndroidModels');

/**
 * List of scenes and the associated data the press might need.
 */

app.Models = [
  {
<<<<<<< HEAD
    'key': 'codeboogie',
    'title': 'Code Boogie',
=======
    'key': 'wrapbattle',
    'title': 'Wrap Battle',
>>>>>>> f669b10d
    'opens': 1,
    'type': 'Play',
    'filter': '',
    'description': 'Use your phone or computer with rhythm to keep Santa\'s elves\' \"wrapping\"!',
    'resources': [
      {
        'title': 'Still Screenshot',
        'url': 'https://storage.googleapis.com/mapsdevsite/santa-2015/wrapbattle-screenshot.png',
        'type': 'PNG file',
        'class': 'card-dl'
      },
      {
        'title': 'Animation',
        'url': 'https://storage.googleapis.com/mapsdevsite/santa-2015/wrapbattle-animation.gif',
        'type': 'GIF file',
        'class': 'card-dl'
      }
    ]
  },
  {
    'key': 'traditions',
    'title': 'Holiday Traditions',
    'opens': 1,
    'type': 'Learn',
    'filter': 'education socialstudies geography',
    'description': 'From wearing a toque in Canada to sporting swim trunks in Australia, click the map pins to learn about holiday traditions around the globe.',
    'resources': [
      {
        'title': 'Still Screenshot',
        'url': 'https://storage.googleapis.com/mapsdevsite/santa-2015/santa-tracker-tradtions.png',
        'type': 'PNG file',
        'class': 'card-dl'
      },
      {
        'title': 'Animation',
        'url': 'https://storage.googleapis.com/mapsdevsite/santa-2015/DEC1-traditions-full.gif',
        'type': 'GIF file',
        'class': 'card-dl'
      }
    ]
  },
  {
<<<<<<< HEAD
    'key': 'airport',
    'title': 'North Pole Airport',
    'opens': 1,
    'type': 'Play',
    'filter': '',
    'description': 'It\'s arrival time! Elves land at the North Pole Airport (ELV) - check out the conveyor belt for surprises.',
=======
    'key': 'codelab',
    'title': 'Code Lab',
    'opens': 1,
    'type': 'Learn',
    'filter': 'education computerscience',
    'description': 'Use coding fundamentals to navigate the elf through the forest to find dropped presents.',
>>>>>>> f669b10d
    'resources': [
      {
        'title': 'Still Screenshot',
        'url': 'https://storage.googleapis.com/mapsdevsite/santa-2015/santa-tracker-codelab.png',
        'type': 'PNG file',
        'class': 'card-dl'
      },
      {
        'title': 'Animation',
        'url': 'https://storage.googleapis.com/mapsdevsite/santa-2015/DEC1-codelab-full.gif',
        'type': 'GIF file',
        'class': 'card-dl'
      }
    ]
  },
  {
<<<<<<< HEAD
    'key': 'presentbounce',
    'title': 'Present Bounce',
=======
    'key': 'airport',
    'title': 'North Pole Airport',
>>>>>>> f669b10d
    'opens': 1,
    'type': 'Play',
    'filter': '',
    'description': 'It\'s arrival time! Elves land at the North Pole Airport (ELV) - check out the conveyor belt for surprises.',
    'resources': [
      {
        'title': 'Still Screenshot',
        'url': 'https://storage.googleapis.com/mapsdevsite/santa-2015/santa-tracker-airport.png',
        'type': 'PNG file',
        'class': 'card-dl'
      },
      {
        'title': 'Animation',
        'url': 'https://storage.googleapis.com/mapsdevsite/santa-2015/DEC1-airport-full.gif',
        'type': 'GIF file',
        'class': 'card-dl'
      }
    ]
  },
  {
<<<<<<< HEAD
    'key': 'santasback',
    'title': 'Santa\'s Back',
    'opens': 2,
    'type': 'Watch',
    'filter': '',
    'description': 'Santa needs to get ready to deliver presents again this year!',
=======
    'key': 'snowflake',
    'title': 'Code a Snowflake',
    'opens': 2,
    'type': 'Play',
    'filter': 'education computerscience',
    'description': 'Nothing says "Happy Holidays" like Rudolph on the beach. Create your own holiday card by programming your own snowflake, selecting one of many backgrounds, and share with your friends.',
>>>>>>> f669b10d
    'resources': [
      {
        'title': 'Still Screenshot',
        'url': 'https://storage.googleapis.com/mapsdevsite/santa-2015/snowflake-screenshot.png',
        'type': 'PNG file',
        'class': 'card-dl'
      },
      {
        'title': 'Animation',
        'url': 'https://storage.googleapis.com/mapsdevsite/santa-2015/snowflake-animation.gif',
        'type': 'GIF file',
        'class': 'card-dl'
      }
    ]
  },
  {
    'key': 'translations',
    'title': 'Translations',
    'opens': 3,
    'type': 'Learn',
    'filter': 'education language',
    'description': 'From Happy New Year in Elvish to Дед Мороз, learn the Santa lingo from around the world.',
    'resources': [
      {
        'title': 'Still Screenshot',
        'url': 'https://storage.googleapis.com/mapsdevsite/santa-2015/translations-screenshot.png',
        'type': 'PNG file',
        'class': 'card-dl'
      },
      {
        'title': 'Animation',
        'url': 'https://storage.googleapis.com/mapsdevsite/santa-2015/translations-animation.gif',
        'type': 'GIF file',
        'class': 'card-dl'
      }
    ]
  },
  {
<<<<<<< HEAD
    'key': 'snowflake',
    'title': 'Code a Snowflake',
    'opens': 4,
    'type': 'Play',
    'filter': 'education computerscience new',
    'description': 'Nothing says "Happy Holidays" like Rudolph on the beach. Create your own holiday card by programming your own snowflake, selecting one of many backgrounds, and share with your friends.',
=======
    'key': 'santasback',
    'title': 'Santa\'s Back',
    'opens': 4,
    'type': 'Watch',
    'filter': '',
    'description': 'Santa needs to get ready to deliver presents again this year!',
>>>>>>> f669b10d
    'resources': [
      {
        'title': 'Still Screenshot',
        'url': 'https://storage.googleapis.com/mapsdevsite/santa-2015/santasback-screenshot.png',
        'type': 'PNG file',
        'class': 'card-dl'
      },
      {
        'title': 'Animation',
        'url': 'https://storage.googleapis.com/mapsdevsite/santa-2015/santasback-animation.gif',
        'type': 'GIF file',
        'class': 'card-dl'
      }
    ]
  },
  {
<<<<<<< HEAD
    'key': 'codelab',
    'title': 'Code Lab',
    'opens': 5,
    'type': 'Learn',
=======
    'key': 'santascanvas',
    'title': 'Santa\'s Canvas',
    'opens': 5,
    'type': 'Play',
    'filter': 'new',
    'description': 'Draw, color, paint, create. Santa\'s Canvas is Santa\'s very own creative suite. A blank canvas for everyone to get creative. Each tool, brush, and sticker has a custom sound, making this an audio and visual experience.',
    'resources': [
      // TODO(samthor): resources
    ]
  },
  {
    'key': 'codeboogie',
    'title': 'Code Boogie',
    'opens': 6,
    'type': 'Play',
>>>>>>> f669b10d
    'filter': 'education computerscience',
    'description': 'The elves are back to coding practice, while mixing in their dancing skills. Use code to choreograph the elves\' dances - but watch out, as you get better, the dances get harder!',
    'resources': [
      {
        'title': 'Still Screenshot',
        'url': 'https://storage.googleapis.com/mapsdevsite/santa-2015/santa-tracker-code-boogie.png',
        'type': 'PNG file',
        'class': 'card-dl'
      },
      {
        'title': 'Animation',
        'url': 'https://storage.googleapis.com/mapsdevsite/santa-2015/DEC17-codeboogie-full.gif',
        'type': 'GIF file',
        'class': 'card-dl'
      }
    ]
  },
  {
<<<<<<< HEAD
    'key': 'santaselfie',
    'title': 'Santa Selfie',
    'opens': 6,
=======
    'key': 'presentbounce',
    'title': 'Present Bounce',
    'opens': 7,
>>>>>>> f669b10d
    'type': 'Play',
    'filter': '',
    'description': 'Get presents from A to B using springs, conveyer belts, and the laws of motion and energy.',
    'resources': [
      {
        'title': 'Still Screenshot',
        'url': 'https://storage.googleapis.com/mapsdevsite/santa-2015/santa-tracker-present-bounce.png',
        'type': 'PNG file',
        'class': 'card-dl'
      },
      {
        'title': 'Animation',
        'url': 'https://storage.googleapis.com/mapsdevsite/santa-2015/DEC16-presentbounce-full.gif',
        'type': 'GIF file',
        'class': 'card-dl'
      }
    ]
  },
  {
    'key': 'penguindash',
    'title': 'Penguin Dash',
<<<<<<< HEAD
    'opens': 7,
=======
    'opens': 8,
>>>>>>> f669b10d
    'type': 'Play',
    'filter': '',
    'description': 'Help a penguin 🐧 slide, jump and navigate icebergs to collect presents. But watch out and don\'t fall in the icy water!',
    'resources': [
      {
        'title': 'Still Screenshot',
        'url': 'https://storage.googleapis.com/mapsdevsite/santa-2015/penguindash-screenshot.png',
        'type': 'PNG file',
        'class': 'card-dl'
      },
      {
        'title': 'Animation',
        'url': 'https://storage.googleapis.com/mapsdevsite/santa-2015/penguindash-animation.gif',
        'type': 'GIF file',
        'class': 'card-dl'
      }
    ]
  },
  {
<<<<<<< HEAD
    'key': 'santasearch',
    'title': 'Santa Search',
    'opens': 8,
    'type': 'Play',
    'filter': '',
    'description': 'Santa\'s wandering about, but the elves need him back in the North Pole. Can you help find him?',
    'resources': [
      {
        'title': 'Still Screenshot',
        'url': 'https://storage.googleapis.com/mapsdevsite/santa-2015/santasearch-screenshot.png',
        'type': 'PNG file',
        'class': 'card-dl'
      },
      {
        'title': 'Animation',
        'url': 'https://storage.googleapis.com/mapsdevsite/santa-2015/santasearch-animation.gif',
        'type': 'GIF file',
        'class': 'card-dl'
      }
    ]
  },
  {
=======
>>>>>>> f669b10d
    'key': 'seasonofgiving',
    'title': 'Season of Giving',
    'opens': 9,
    'type': 'Learn',
    'filter': 'education socialstudies',
    'description': 'Google\'s Santa Tracker partnered with Google.org to connect kids of all ages with charities around the world. Decorate an ornament to print out and hang on your tree to show your support for Libraries Without Borders, Khan Academy, Code.org, and more.',
    'resources': [
      {
        'title': 'Still Screenshot',
        'url': 'https://storage.googleapis.com/mapsdevsite/santa-2015/seasonofgiving-screenshot.png',
        'type': 'PNG file',
        'class': 'card-dl'
      },
      {
        'title': 'Animation',
        'url': 'https://storage.googleapis.com/mapsdevsite/santa-2015/seasonofgiving-animation.gif',
        'type': 'GIF file',
        'class': 'card-dl'
      }
    ]
  },
  {
<<<<<<< HEAD
    'key': 'commandcentre',
    'title': 'Mission Control',
    'opens': 10,
    'type': 'Play',
    'filter': '',
    'description': 'It\'s almost go time. The elves are hard at work preparing the every team is ready for the big day.',
    'resources': [
      {
        'title': 'Still Screenshot',
        'url': 'https://storage.googleapis.com/mapsdevsite/santa-2015/santa-tracker-mission-control.png',
        'type': 'PNG file',
        'class': 'card-dl'
      },
      {
        'title': 'Animation',
        'url': 'https://storage.googleapis.com/mapsdevsite/santa-2015/DEC20-missioncontrol-full.gif',
        'type': 'GIF file',
        'class': 'card-dl'
      }
    ]
  },
  {
    'key': 'gumball',
    'title': 'Gumball Tilt',
    'opens': 11,
=======
    'key': 'gumball',
    'title': 'Gumball Tilt',
    'opens': 10,
>>>>>>> f669b10d
    'type': 'Play',
    'filter': '',
    'description': 'Need your holidays to be a bit sweeter? Tilt the candy canes to make the gumballs fall into the machine.',
    'resources': [
      {
        'title': 'Still Screenshot',
        'url': 'https://storage.googleapis.com/mapsdevsite/santa-2015/santa-tracker-gumball-tilt.png',
        'type': 'PNG file',
        'class': 'card-dl'
      },
      {
        'title': 'Animation',
        'url': 'https://storage.googleapis.com/mapsdevsite/santa-2015/DEC11-gumballtilt-full.gif',
        'type': 'GIF file',
        'class': 'card-dl'
      }
    ]
  },
  {
    'key': 'jamband',
    'title': 'Elf Jamband',
<<<<<<< HEAD
    'opens': 12,
=======
    'opens': 11,
>>>>>>> f669b10d
    'type': 'Play',
    'filter': '',
    'description': 'Drag and drop musical elves on stage to create your own unique holiday jam.',
    'resources': [
      {
        'title': 'Still Screenshot',
        'url': 'https://storage.googleapis.com/mapsdevsite/santa-2015/jamband-screenshot.png',
        'type': 'PNG file',
        'class': 'card-dl'
      },
      {
        'title': 'Animation',
        'url': 'https://storage.googleapis.com/mapsdevsite/santa-2015/jamband-animation.gif',
        'type': 'GIF file',
        'class': 'card-dl'
      }
    ]
  },
  {
<<<<<<< HEAD
    'key': 'wrapbattle',
    'title': 'Wrap Battle',
    'opens': 13,
=======
    'key': 'speedsketch',
    'title': 'Speed Sketch',
    'opens': 12,
>>>>>>> f669b10d
    'type': 'Play',
    'filter': 'new',
    'description': 'A Santa-fied version of Google\'s popular "Quick, Draw!" where you help teach Santa\'s robot "Tensor" how to recognize holiday-themed doodles.',
    'resources': [
      // TODO(samthor): resources
    ]
  },
  {
<<<<<<< HEAD
    'key': 'boatload',
    'title': 'Gift Slingshot',
    'opens': 14,
=======
    'key': 'santaselfie',
    'title': 'Santa Selfie',
    'opens': 13,
>>>>>>> f669b10d
    'type': 'Play',
    'filter': '',
    'description': 'Give Santa a makeover by trimming, coloring, and decorating Santa\'s beard. Don\'t forget to take a selfie and share with friends when you\'re done!',
    'resources': [
      {
        'title': 'Still Screenshot',
        'url': 'https://storage.googleapis.com/mapsdevsite/santa-2015/santa-tracker-santa-selfie.png',
        'type': 'PNG file',
        'class': 'card-dl'
      },
      {
        'title': 'Animation',
        'url': 'https://storage.googleapis.com/mapsdevsite/santa-2015/DEC3-santaselfie-full.gif',
        'type': 'GIF file',
        'class': 'card-dl'
      }
    ]
  },
  {
<<<<<<< HEAD
    'key': 'runner',
    'title': 'Reindeer Runner',
    'opens': 15,
    'type': 'Play',
    'filter': 'new',
    'description': 'Help an elf and their trusty companion collect lost presents around the village.',
    'resources': [
      {
        'title': 'Still Screenshot',
        'url': 'https://storage.googleapis.com/mapsdevsite/santa-2015/runner-screenshot.png',
        'type': 'PNG file',
        'class': 'card-dl'
      }
    ]
  },
  {
    'key': 'jetpack',
    'title': 'Elf Jetpack',
    'opens': 16,
=======
    'key': 'santasearch',
    'title': 'Santa Search',
    'opens': 14,
>>>>>>> f669b10d
    'type': 'Play',
    'filter': '',
    'description': 'Santa\'s wandering about, but the elves need him back in the North Pole. Can you help find him?',
    'resources': [
      {
        'title': 'Still Screenshot',
        'url': 'https://storage.googleapis.com/mapsdevsite/santa-2015/santasearch-screenshot.png',
        'type': 'PNG file',
        'class': 'card-dl'
      },
      {
        'title': 'Animation',
        'url': 'https://storage.googleapis.com/mapsdevsite/santa-2015/santasearch-animation.gif',
        'type': 'GIF file',
        'class': 'card-dl'
      }
    ]
  },
  {
    'key': 'carpool',
    'title': 'Elf Car',
<<<<<<< HEAD
    'opens': 17,
=======
    'opens': 15,
>>>>>>> f669b10d
    'type': 'Watch',
    'filter': '',
    'description': 'A small car zooms through the village, arriving at the factory. One elf gets out, then another, then another...',
    'resources': [
      {
        'title': 'Still Screenshot',
        'url': 'https://storage.googleapis.com/mapsdevsite/santa-2015/santa-tracker-elf-car.png',
        'type': 'PNG file',
        'class': 'card-dl'
      },
      {
        'title': 'Animation',
        'url': 'https://storage.googleapis.com/mapsdevsite/santa-2015/DECX-carpool-full.gif',
        'type': 'GIF file',
        'class': 'card-dl'
      }
    ]
  },
  {
<<<<<<< HEAD
    'key': 'briefing',
    'title': 'Mrs. Claus\' Briefing',
    'opens': 18,
=======
    'key': 'snowball',
    'title': 'Snowball Storm',
    'opens': 16,
    'type': 'Play',
    'filter': 'new',
    'description': 'Participate in a traditional snowball fight, plus a few twists, with fellow elves from all over the world!',
    'resources': [
      // TODO(samthor): resources
    ]
  },
  {
    'key': 'boatload',
    'title': 'Gift Slingshot',
    'opens': 17,
>>>>>>> f669b10d
    'type': 'Play',
    'filter': '',
    'description': 'Slingshot presents into boats as the elves transport the gifts through the North Pole.',
    'resources': [
      {
        'title': 'Still Screenshot',
        'url': 'https://storage.googleapis.com/mapsdevsite/santa-2015/boatload-screenshot.png',
        'type': 'PNG file',
        'class': 'card-dl'
      },
      {
        'title': 'Animation',
        'url': 'https://storage.googleapis.com/mapsdevsite/santa-2015/DEC14-gifslingshot-full.gif',
        'type': 'GIF file',
        'class': 'card-dl'
      }
    ]
  },
  {
<<<<<<< HEAD
    'key': 'presentdrop',
    'title': 'Present Drop',
    'opens': 19,
=======
    'key': 'jetpack',
    'title': 'Elf Jetpack',
    'opens': 18,
>>>>>>> f669b10d
    'type': 'Play',
    'filter': '',
    'description': 'Fly the elf through the air to collect falling presents - who knows, it might be yours.',
    'resources': [
      {
        'title': 'Still Screenshot',
        'url': 'https://storage.googleapis.com/mapsdevsite/santa-2015/santa-tracker-elf-jetpack.png',
        'type': 'PNG file',
        'class': 'card-dl'
      },
      {
        'title': 'Animation',
        'url': 'https://storage.googleapis.com/mapsdevsite/santa-2015/DEC13-elfjetpack-full.gif',
        'type': 'GIF file',
        'class': 'card-dl'
      }
    ]
  },
  {
    'key': 'runner',
    'title': 'Reindeer Runner',
    'opens': 19,
    'type': 'Play',
    'filter': '',
    'description': 'Help an elf and their trusty companion collect lost presents around the village.',
    'resources': [
      {
        'title': 'Still Screenshot',
        'url': 'https://storage.googleapis.com/mapsdevsite/santa-2015/runner-screenshot.png',
        'type': 'PNG file',
        'class': 'card-dl'
      }
    ]
  },
  {
    'key': 'mercator',
    'title': 'Map Quiz',
    'opens': 20,
    'type': 'Learn',
    'filter': 'education geography',
    'description': 'Santa\'s got a lot of places to go. Match the outline of a country to the map in this geography game.',
    'resources': [
      {
        'title': 'Still Screenshot',
        'url': 'https://storage.googleapis.com/mapsdevsite/santa-2015/santa-tracker-map-quiz.png',
        'type': 'PNG file',
        'class': 'card-dl'
      },
      {
        'title': 'Animation',
        'url': 'https://storage.googleapis.com/mapsdevsite/santa-2015/DEC15-mapquiz-full.gif',
        'type': 'GIF file',
        'class': 'card-dl'
      }
    ]
  },
  {
<<<<<<< HEAD
    'key': 'racer',
    'title': 'Rudolph Racer',
=======
    'key': 'elfski',
    'title': 'Elf Ski',
>>>>>>> f669b10d
    'opens': 21,
    'type': 'Play',
    'filter': 'new',
    'description': 'On your marks, get set, go! See how far you can get down the hill, collecting presents that have been hidden along the way.',
    'resources': [
      // TODO(samthor): resources
    ]
  },
  {
<<<<<<< HEAD
    'key': 'matching',
    'title': 'Memory Match',
=======
    'key': 'presentdrop',
    'title': 'Present Drop',
>>>>>>> f669b10d
    'opens': 22,
    'type': 'Play',
    'filter': '',
    'description': 'It\'s target practice time! Position the elf to hit presents so they make it down the chimney.',
    'resources': [
      {
        'title': 'Still Screenshot',
        'url': 'https://storage.googleapis.com/mapsdevsite/santa-2015/santa-tracker-present-drop.png',
        'type': 'PNG file',
        'class': 'card-dl'
      },
      {
        'title': 'Animation',
        'url': 'https://storage.googleapis.com/mapsdevsite/santa-2015/DEC6-presentdrop-full.gif',
        'type': 'GIF file',
        'class': 'card-dl'
      }
    ]
  },
  {
    'key': 'liftoff',
    'title': 'Santa\'s Takeoff',
    'opens': 23,
    'type': 'Watch',
    'filter': '',
    'description': 'It\'s almost C-day! Santa and team make the final preparations for the big night - but something always goes wrong at the last minute.',
    'resources': [
      {
        'title': 'Still Screenshot',
        'url': 'https://storage.googleapis.com/mapsdevsite/santa-2015/santa-tracker-santas-takeoff.png',
        'type': 'PNG file',
        'class': 'card-dl'
      },
      {
        'title': 'Animation',
        'url': 'https://storage.googleapis.com/mapsdevsite/santa-2015/DEC23-takeoff-full.gif',
        'type': 'GIF file',
        'class': 'card-dl'
      }
    ]
  },
];

app.AndroidModels = [
  {
    'key': 'presentquest',
    'title': 'Present Quest',
    'opens': 0,
    'type': 'Android',
    'filter': 'android',
    'description': 'Oh no! Presents have fallen off the sleighs on their way to the North Pole. Santa needs your help to recover presents with your phone out in the real world.',
    'screenshotUrl': null,
  },
  {
    'key': 'cityquiz',
    'title': 'City Quiz',
    'opens': 0,
    'type': 'Android',
    'filter': 'android',
    'description': 'Show off your globe trotting status by recognizing cities around the world by using scenic photos.',
    'screenshotUrl': null,
  },
  {
    'key': 'penguinswim',
    'title': 'Penguin Swim',
    'opens': 0,
    'type': 'Android',
    'filter': 'android',
    'description': 'Penguins are some of the best swimmers in the north pole! Help Santa\'s favorite penguin swim through the ice filled waters and see how far you can get.',
    'screenshotUrl': null,
  },
  {
    'key': 'snowball',
    'title': 'Snowball Run',
    'opens': 0,
    'type': 'Android',
    'filter': 'android',
    'description': 'Did you know elves have to train to get in shape for the big day? See if you can outpace Santa\'s helpers while also avoiding a rolling snowball.',
    'screenshotUrl': null,
  },
];<|MERGE_RESOLUTION|>--- conflicted
+++ resolved
@@ -23,13 +23,8 @@
 
 app.Models = [
   {
-<<<<<<< HEAD
-    'key': 'codeboogie',
-    'title': 'Code Boogie',
-=======
     'key': 'wrapbattle',
     'title': 'Wrap Battle',
->>>>>>> f669b10d
     'opens': 1,
     'type': 'Play',
     'filter': '',
@@ -72,21 +67,12 @@
     ]
   },
   {
-<<<<<<< HEAD
-    'key': 'airport',
-    'title': 'North Pole Airport',
-    'opens': 1,
-    'type': 'Play',
-    'filter': '',
-    'description': 'It\'s arrival time! Elves land at the North Pole Airport (ELV) - check out the conveyor belt for surprises.',
-=======
     'key': 'codelab',
     'title': 'Code Lab',
     'opens': 1,
     'type': 'Learn',
     'filter': 'education computerscience',
     'description': 'Use coding fundamentals to navigate the elf through the forest to find dropped presents.',
->>>>>>> f669b10d
     'resources': [
       {
         'title': 'Still Screenshot',
@@ -103,13 +89,8 @@
     ]
   },
   {
-<<<<<<< HEAD
-    'key': 'presentbounce',
-    'title': 'Present Bounce',
-=======
     'key': 'airport',
     'title': 'North Pole Airport',
->>>>>>> f669b10d
     'opens': 1,
     'type': 'Play',
     'filter': '',
@@ -130,21 +111,12 @@
     ]
   },
   {
-<<<<<<< HEAD
-    'key': 'santasback',
-    'title': 'Santa\'s Back',
-    'opens': 2,
-    'type': 'Watch',
-    'filter': '',
-    'description': 'Santa needs to get ready to deliver presents again this year!',
-=======
     'key': 'snowflake',
     'title': 'Code a Snowflake',
     'opens': 2,
     'type': 'Play',
     'filter': 'education computerscience',
     'description': 'Nothing says "Happy Holidays" like Rudolph on the beach. Create your own holiday card by programming your own snowflake, selecting one of many backgrounds, and share with your friends.',
->>>>>>> f669b10d
     'resources': [
       {
         'title': 'Still Screenshot',
@@ -183,21 +155,12 @@
     ]
   },
   {
-<<<<<<< HEAD
-    'key': 'snowflake',
-    'title': 'Code a Snowflake',
-    'opens': 4,
-    'type': 'Play',
-    'filter': 'education computerscience new',
-    'description': 'Nothing says "Happy Holidays" like Rudolph on the beach. Create your own holiday card by programming your own snowflake, selecting one of many backgrounds, and share with your friends.',
-=======
     'key': 'santasback',
     'title': 'Santa\'s Back',
     'opens': 4,
     'type': 'Watch',
     'filter': '',
     'description': 'Santa needs to get ready to deliver presents again this year!',
->>>>>>> f669b10d
     'resources': [
       {
         'title': 'Still Screenshot',
@@ -214,12 +177,6 @@
     ]
   },
   {
-<<<<<<< HEAD
-    'key': 'codelab',
-    'title': 'Code Lab',
-    'opens': 5,
-    'type': 'Learn',
-=======
     'key': 'santascanvas',
     'title': 'Santa\'s Canvas',
     'opens': 5,
@@ -235,7 +192,6 @@
     'title': 'Code Boogie',
     'opens': 6,
     'type': 'Play',
->>>>>>> f669b10d
     'filter': 'education computerscience',
     'description': 'The elves are back to coding practice, while mixing in their dancing skills. Use code to choreograph the elves\' dances - but watch out, as you get better, the dances get harder!',
     'resources': [
@@ -254,15 +210,9 @@
     ]
   },
   {
-<<<<<<< HEAD
-    'key': 'santaselfie',
-    'title': 'Santa Selfie',
-    'opens': 6,
-=======
     'key': 'presentbounce',
     'title': 'Present Bounce',
     'opens': 7,
->>>>>>> f669b10d
     'type': 'Play',
     'filter': '',
     'description': 'Get presents from A to B using springs, conveyer belts, and the laws of motion and energy.',
@@ -284,11 +234,7 @@
   {
     'key': 'penguindash',
     'title': 'Penguin Dash',
-<<<<<<< HEAD
-    'opens': 7,
-=======
     'opens': 8,
->>>>>>> f669b10d
     'type': 'Play',
     'filter': '',
     'description': 'Help a penguin 🐧 slide, jump and navigate icebergs to collect presents. But watch out and don\'t fall in the icy water!',
@@ -308,31 +254,6 @@
     ]
   },
   {
-<<<<<<< HEAD
-    'key': 'santasearch',
-    'title': 'Santa Search',
-    'opens': 8,
-    'type': 'Play',
-    'filter': '',
-    'description': 'Santa\'s wandering about, but the elves need him back in the North Pole. Can you help find him?',
-    'resources': [
-      {
-        'title': 'Still Screenshot',
-        'url': 'https://storage.googleapis.com/mapsdevsite/santa-2015/santasearch-screenshot.png',
-        'type': 'PNG file',
-        'class': 'card-dl'
-      },
-      {
-        'title': 'Animation',
-        'url': 'https://storage.googleapis.com/mapsdevsite/santa-2015/santasearch-animation.gif',
-        'type': 'GIF file',
-        'class': 'card-dl'
-      }
-    ]
-  },
-  {
-=======
->>>>>>> f669b10d
     'key': 'seasonofgiving',
     'title': 'Season of Giving',
     'opens': 9,
@@ -355,37 +276,9 @@
     ]
   },
   {
-<<<<<<< HEAD
-    'key': 'commandcentre',
-    'title': 'Mission Control',
-    'opens': 10,
-    'type': 'Play',
-    'filter': '',
-    'description': 'It\'s almost go time. The elves are hard at work preparing the every team is ready for the big day.',
-    'resources': [
-      {
-        'title': 'Still Screenshot',
-        'url': 'https://storage.googleapis.com/mapsdevsite/santa-2015/santa-tracker-mission-control.png',
-        'type': 'PNG file',
-        'class': 'card-dl'
-      },
-      {
-        'title': 'Animation',
-        'url': 'https://storage.googleapis.com/mapsdevsite/santa-2015/DEC20-missioncontrol-full.gif',
-        'type': 'GIF file',
-        'class': 'card-dl'
-      }
-    ]
-  },
-  {
-    'key': 'gumball',
-    'title': 'Gumball Tilt',
-    'opens': 11,
-=======
     'key': 'gumball',
     'title': 'Gumball Tilt',
     'opens': 10,
->>>>>>> f669b10d
     'type': 'Play',
     'filter': '',
     'description': 'Need your holidays to be a bit sweeter? Tilt the candy canes to make the gumballs fall into the machine.',
@@ -407,11 +300,7 @@
   {
     'key': 'jamband',
     'title': 'Elf Jamband',
-<<<<<<< HEAD
-    'opens': 12,
-=======
     'opens': 11,
->>>>>>> f669b10d
     'type': 'Play',
     'filter': '',
     'description': 'Drag and drop musical elves on stage to create your own unique holiday jam.',
@@ -431,15 +320,9 @@
     ]
   },
   {
-<<<<<<< HEAD
-    'key': 'wrapbattle',
-    'title': 'Wrap Battle',
-    'opens': 13,
-=======
     'key': 'speedsketch',
     'title': 'Speed Sketch',
     'opens': 12,
->>>>>>> f669b10d
     'type': 'Play',
     'filter': 'new',
     'description': 'A Santa-fied version of Google\'s popular "Quick, Draw!" where you help teach Santa\'s robot "Tensor" how to recognize holiday-themed doodles.',
@@ -448,15 +331,9 @@
     ]
   },
   {
-<<<<<<< HEAD
-    'key': 'boatload',
-    'title': 'Gift Slingshot',
-    'opens': 14,
-=======
     'key': 'santaselfie',
     'title': 'Santa Selfie',
     'opens': 13,
->>>>>>> f669b10d
     'type': 'Play',
     'filter': '',
     'description': 'Give Santa a makeover by trimming, coloring, and decorating Santa\'s beard. Don\'t forget to take a selfie and share with friends when you\'re done!',
@@ -476,31 +353,9 @@
     ]
   },
   {
-<<<<<<< HEAD
-    'key': 'runner',
-    'title': 'Reindeer Runner',
-    'opens': 15,
-    'type': 'Play',
-    'filter': 'new',
-    'description': 'Help an elf and their trusty companion collect lost presents around the village.',
-    'resources': [
-      {
-        'title': 'Still Screenshot',
-        'url': 'https://storage.googleapis.com/mapsdevsite/santa-2015/runner-screenshot.png',
-        'type': 'PNG file',
-        'class': 'card-dl'
-      }
-    ]
-  },
-  {
-    'key': 'jetpack',
-    'title': 'Elf Jetpack',
-    'opens': 16,
-=======
     'key': 'santasearch',
     'title': 'Santa Search',
     'opens': 14,
->>>>>>> f669b10d
     'type': 'Play',
     'filter': '',
     'description': 'Santa\'s wandering about, but the elves need him back in the North Pole. Can you help find him?',
@@ -522,11 +377,7 @@
   {
     'key': 'carpool',
     'title': 'Elf Car',
-<<<<<<< HEAD
-    'opens': 17,
-=======
     'opens': 15,
->>>>>>> f669b10d
     'type': 'Watch',
     'filter': '',
     'description': 'A small car zooms through the village, arriving at the factory. One elf gets out, then another, then another...',
@@ -546,11 +397,6 @@
     ]
   },
   {
-<<<<<<< HEAD
-    'key': 'briefing',
-    'title': 'Mrs. Claus\' Briefing',
-    'opens': 18,
-=======
     'key': 'snowball',
     'title': 'Snowball Storm',
     'opens': 16,
@@ -565,7 +411,6 @@
     'key': 'boatload',
     'title': 'Gift Slingshot',
     'opens': 17,
->>>>>>> f669b10d
     'type': 'Play',
     'filter': '',
     'description': 'Slingshot presents into boats as the elves transport the gifts through the North Pole.',
@@ -585,15 +430,9 @@
     ]
   },
   {
-<<<<<<< HEAD
-    'key': 'presentdrop',
-    'title': 'Present Drop',
-    'opens': 19,
-=======
     'key': 'jetpack',
     'title': 'Elf Jetpack',
     'opens': 18,
->>>>>>> f669b10d
     'type': 'Play',
     'filter': '',
     'description': 'Fly the elf through the air to collect falling presents - who knows, it might be yours.',
@@ -651,13 +490,8 @@
     ]
   },
   {
-<<<<<<< HEAD
-    'key': 'racer',
-    'title': 'Rudolph Racer',
-=======
     'key': 'elfski',
     'title': 'Elf Ski',
->>>>>>> f669b10d
     'opens': 21,
     'type': 'Play',
     'filter': 'new',
@@ -667,13 +501,8 @@
     ]
   },
   {
-<<<<<<< HEAD
-    'key': 'matching',
-    'title': 'Memory Match',
-=======
     'key': 'presentdrop',
     'title': 'Present Drop',
->>>>>>> f669b10d
     'opens': 22,
     'type': 'Play',
     'filter': '',
