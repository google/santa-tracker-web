--- conflicted
+++ resolved
@@ -271,15 +271,6 @@
         }
       }
     },
-<<<<<<< HEAD
-
-    sceneParamsChanged: function() {
-      if (this.sceneParams && this.scene) {
-        this.scene.picker.fromUrl(this.sceneParams.bg || 0, this.sceneParams.fg || 0);
-      }
-    }
-=======
->>>>>>> e238da77
   });
 
 })();
