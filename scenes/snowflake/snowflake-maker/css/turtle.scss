.blocklyMainBackground {
  stroke-width: 0 !important;
}

.blockly-footer {
  z-index: -1;
  min-width: 1080px;
}

/* Blocks being dragged disappear oustide of workspace. (like blockly)*/
.injectionDiv {
  overflow: hidden;
  border-radius: 72px;
}

/* Sprited icons. */
.icon21 {
  height: 48px;
  width: 48px;
}

.tutorial {
  height: 290px;
  left: 50%;
  margin-left: -137px;
  margin-top: -130px;
  position: fixed;
  overflow: hidden;
  top: 50%;
  width: 275px;
  z-index: 100;
}

.tutorial__image {
  background-image: url(../img/tutorial/tutorial.gif);
  background-position: 0 0;
  background-repeat: no-repeat;
  background-size: contain;
  height: 270px;
  left: 0;
  position: absolute;
  top: 0;
  width: 275px;
  z-index: 2;
}

.tutorial::before {
  background: url(../img/tutorial/shadow.svg) no-repeat;
  content: "";
  height: 270px;
  left: 0;
  opacity: 0.15;
  position: absolute;
  top: 20px;
  width: 275px;
  z-index: 1
}

#blocklyDiv {
  background-image: url('../img/img_codebar.png');
  background-size: contain;
  background-position: top;
  background-repeat: no-repeat;
  max-width: 1020px;
  width: 960px;
  height: 311px;
  bottom: 0px;
  flex: 0 1 339px;
  z-index: 3;
}

.stacked-divs {
    display: flex;
    flex-direction: column;
    height: 100%;
    width: 100%;
}

.turtle-visualization {
  width: 60%;
  padding: 40px 0;
  min-height: 180px;
  min-width: 180px;
  max-width: 532px;

  @media (max-height: 700px) {
    padding: 20px 0;
  }
}

.next:before {
  background-image: url('../img/ic_next.png');
}

.paper {
  background-image: url(../img/img_grid.png);
  background-color: white;
  background-position: center;
  background-size: 25px;
  position: relative;
  width: 100%;
  height: 100%;
  align-self: center;
  border: 2px solid #e0f7fa;
}

.paper:after {
  content: '';
  position: absolute;
  top: -18px;
  left: -18px;
  right: -18px;
  bottom: -18px;
  background: white;
  z-index: -1;
}

#blocklycontainer {
  position: relative;
}

.clear {
  background-image: url('../img/btn_clear.png');
  margin-top: 7px;
  padding-bottom: 12px;
}

.clear:hover {
  background-image: url('../img/btn_clear_over.png');
}

.clear:active {
  background-image: url('../img/btn_clear_press.png');
}

.help {
  background-image: url('../../img/btn_help.png');
  top: 52px;
}

.help:hover {
  background-image: url('../../img/btn_help_over.png');
}

.help:active {
  background-image: url('../../img/btn_help_press.png');
}

<<<<<<< HEAD
.turtle-stacked-divs {
  background-image: url(../../img/img_deskitems_01.png);
=======

@keyframes cb_title_appear {
  from {
    opacity: 0;
    transform: scale(0.8);
  }

  to {
    opacity: 1;
    transform: scale(1);
  }
}

.title {
  color: white;
  font-family: 'Lobster';
  font-size: 8em;
  height: 1em;
  position: absolute;
  text-align: center;
  text-shadow: 2px 2px 2px rgba(0, 0, 0, 0.2);
  top: 3rem;
  width: 100%;
  z-index: 1;
  animation: .15s cb_title_appear backwards;
>>>>>>> 19d5f06e
}<|MERGE_RESOLUTION|>--- conflicted
+++ resolved
@@ -146,10 +146,8 @@
   background-image: url('../../img/btn_help_press.png');
 }
 
-<<<<<<< HEAD
 .turtle-stacked-divs {
   background-image: url(../../img/img_deskitems_01.png);
-=======
 
 @keyframes cb_title_appear {
   from {
@@ -175,5 +173,4 @@
   width: 100%;
   z-index: 1;
   animation: .15s cb_title_appear backwards;
->>>>>>> 19d5f06e
 }