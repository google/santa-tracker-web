--- conflicted
+++ resolved
@@ -95,15 +95,9 @@
   },
 
   /**
-<<<<<<< HEAD
    * Recycle elf DOM element
-   * @param {BeltItem} item BeltItem object
-   * @param {AnimationPlayer} player to remove from timeline
-=======
-   * Recycle elf DOM element and clean up tweens/callbacks from the timeline
-   * @param {!app.BeltItem} item BeltItem object
-   * @param {!Array.<!Object>} tweenReferences Array of GSAP items to remove from the timeline
->>>>>>> 71eb5e5c
+   * @param {!BeltItem} item BeltItem object
+   * @param {!AnimationPlayer} player to remove from timeline
    */
   onExitBelt: function(item, player) {
     this.closet.undress(item);
