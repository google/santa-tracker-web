/*
 * Copyright 2015 Google Inc. All rights reserved.
 *
 * Licensed under the Apache License, Version 2.0 (the "License"); you may not
 * use this file except in compliance with the License. You may obtain a copy of
 * the License at
 *
 *     http://www.apache.org/licenses/LICENSE-2.0
 *
 * Unless required by applicable law or agreed to in writing, software
 * distributed under the License is distributed on an "AS IS" BASIS, WITHOUT
 * WARRANTIES OR CONDITIONS OF ANY KIND, either express or implied. See the
 * License for the specific language governing permissions and limitations under
 * the License.
 */

goog.provide('app.Game');

goog.require('app.shared.Coordinator');
goog.require('app.shared.Gameover');
goog.require('app.shared.LevelUp');
goog.require('app.shared.pools');
goog.require('app.shared.Tutorial');

goog.require('app.Constants');
goog.require('app.Scoreboard');
goog.require('app.config.Levels');
goog.require('app.world.Level');




/**
 * Main game class
 * @param {!Element} elem An DOM element which wraps the game.
 * @constructor
 * @export
 */
app.Game = function(elem) {
  this.elem = $(elem);
  this.viewElem = this.elem.find('.scene');
  this.levelElem = this.elem.find('.levelboard');

  this.scoreboard = new app.Scoreboard(this, this.elem.find('.board'), app.Constants.TOTAL_LEVELS);
  this.gameoverView = new app.shared.Gameover(this, this.elem.find('.gameover'));
  this.levelUp = new app.shared.LevelUp(this, this.elem.find('.levelup'), this.elem.find('.levelup--number'));
  this.tutorial = new app.shared.Tutorial(this.elem, 'device-tilt', 'mouse');

  this.isPlaying = false;
  this.paused = false;
  this.scale = 1;
  this.gameStartTime = +new Date;

  // bind context
  this.onFrame_ = this.onFrame_.bind(this);
  this.loadNextLevel_ = this.loadNextLevel_.bind(this);
  this.onLevelCompleted = this.onLevelCompleted.bind(this);
};

/**
 * Starts the game.
 * @export
 */
app.Game.prototype.start = function() {
  // Bind listener to scale scene when window resizes
  this.watchSceneSize_();
  this.restart();
  //this.tutorial.start();
};

/**
 * Resets all game entities and restarts the game. Can be called at any time.
 */
app.Game.prototype.restart = function() {
  var match = location.search.match(/[?&]level=(\d+)/) || [];
  this.level = (+match[1] || 1) - 2;
  this.paused = false;

  // Clear score board and load first (or chosen debug) level
  this.scoreboard.reset();
  this.loadNextLevel_();

  // Start game
  window.santaApp.fire('sound-trigger', 'pb_game_start');
  window.santaApp.fire('sound-ambient', 'music_start_ingame');
  window.santaApp.fire('analytics-track-game-start', {gameid: 'presentbounce'});
  this.unfreezeGame();
};

/**
 * Game loop. Runs every frame using requestAnimationFrame.
 * @private
 */
app.Game.prototype.onFrame_ = function() {
  if (!this.isPlaying) {
    return;
  }

  // Calculate delta since last frame.
  var now = +new Date() / 1000;
  var delta = Math.min(1, now - this.lastFrame);
  this.lastFrame = now;

  // Update game state with physics simulations.
  this.currentLevel_.onFrame(delta);

  // Render game state.
  this.scoreboard.onFrame(delta);

  // Request next frame
  this.requestId = utils.requestAnimFrame(this.onFrame_);
};

/**
 * Transition to the next level.
 * @private
 */
app.Game.prototype.loadNextLevel_ = function() {
  // Next level
  this.level++;
  var levelNumber = this.level % app.config.Levels.length;

  var levelData = app.config.Levels[levelNumber];

  // Send Klang event
  if (this.level > 0) {
    window.santaApp.fire('sound-trigger', 'pb_level_up');
  }

  // Update scoreboard
  this.scoreboard.setLevel(this.level);
  this.scoreboard.restart();

  // Load new level
  if (this.currentLevel_) {
    this.currentLevel_.destroy();
  }
  this.currentLevel_ = new app.world.Level(this, this.levelElem, levelData, this.onLevelCompleted);
};


/**
 * Callback when current level is successfully completed
 * @param {!Number} score Final score of the completed level
 */
app.Game.prototype.onLevelCompleted = function(score) {

  if (score) {
    this.scoreboard.addScore(score);
  }

  // Check for game end
  if (this.level === app.config.Levels.length - 1) {
    this.gameover();
  } else {
    this.levelUp.show(this.level + 2, this.loadNextLevel_);
  }
};


/**
 * Freezes the game. Stops the onFrame loop and stops any CSS3 animations.
 * Used both for game over and pausing.
 */
app.Game.prototype.freezeGame = function() {
  this.isPlaying = false;
  this.elem.addClass('frozen');
  window.santaApp.fire('sound-trigger', 'pb_conveyorbelt_stop');
};

/**
 * Unfreezes the game, starting the game loop as well.
 */
app.Game.prototype.unfreezeGame = function() {
  if (!this.isPlaying) {
    this.elem.removeClass('frozen').focus();

    this.isPlaying = true;
    this.lastFrame = +new Date() / 1000;
    this.requestId = utils.requestAnimFrame(this.onFrame_);
    window.santaApp.fire('sound-trigger', 'pb_conveyorbelt_start');
  }
};


/**
 * Stops the game as game over. Displays the game over screen as well.
 */
app.Game.prototype.gameover = function() {
  this.freezeGame();
  this.gameoverView.show();
  window.santaApp.fire('sound-trigger', 'pb_game_over');
  window.santaApp.fire('sound-trigger', 'music_ingame_gameover');
<<<<<<< HEAD
  
=======

>>>>>>> 37759794
  window.santaApp.fire('analytics-track-game-over', {
    gameid: 'presentbounce',
    score: this.scoreboard.score,
    level: this.level,
    timePlayed: new Date - this.gameStartTime
  });
};

/**
 * Pauses/unpauses the game.
 */
app.Game.prototype.togglePause = function() {
  if (this.paused) {
    this.resume();
  // Only allow pausing if the game is playing (not game over).
  } else if (this.isPlaying) {
    this.pause();
  }
};

/**
 * Pause the game.
 */
app.Game.prototype.pause = function() {
  this.paused = true;
  this.freezeGame();
};

/**
 * Resume the game.
 */
app.Game.prototype.resume = function() {
  this.paused = false;
  this.unfreezeGame();
};

/**
 * Scale the game down for smaller resolutions.
 * @param {number} scale A scale between 0 and 1 on how much to scale
 * @param {number} width The width.
 * @param {number} height The height.
 */
app.Game.prototype.setScale = function(scale, width, height) {
  this.scale = scale;
  this.windowWidth = width;
  this.windowHeight = height;
  this.viewElem.css({
    transform: 'scale(' + scale + ')',
    width: width / scale + 'px',
    height: height / scale + 'px'
  });
};

app.Game.prototype.getViewport = function () {
  return {
    sceneOffset: this.sceneOffset,
    scale: this.scale,
    width: this.windowWidth / this.scale,
    height: this.windowHeight / this.scale,
    windowWidth: this.windowWidth,
    windowHeight: this.windowHeight
  };
};

/**
 * Detects scene size and manages scale. Updates on window resize.
 * @private
 */
app.Game.prototype.watchSceneSize_ = function() {
  var bgElem = this.bgElem,
      game = this;

  var updateSize = function() {
    var width = window.innerWidth,
      height = window.innerHeight,
      scale = width < app.Constants.VIEWPORT_MIN_WIDTH ?
          width / app.Constants.VIEWPORT_MIN_WIDTH :
          1;

    scale = height < app.Constants.VIEWPORT_MIN_HEIGHT ?
        Math.min(height / app.Constants.VIEWPORT_MIN_HEIGHT, scale) :
        scale;

    game.setScale(scale, width, height);
    game.sceneOffset = game.elem.offset();
  };

  updateSize();
  $(window).on('resize.presentbounce', updateSize);
};

/**
 * Cleanup
 * @export
 */
app.Game.prototype.dispose = function() {
  if (this.isPlaying) {
    window.santaApp.fire('analytics-track-game-quit', {
      gameid: 'presentbounce', timePlayed: new Date - this.gameStartTime, level: this.level
    });
  }

  utils.cancelAnimFrame(this.requestId);
  $(window).off('.presentbounce');
  $(document).off('.presentbounce');

  this.levelUp.dispose();
  this.tutorial.dispose();
};<|MERGE_RESOLUTION|>--- conflicted
+++ resolved
@@ -191,11 +191,7 @@
   this.gameoverView.show();
   window.santaApp.fire('sound-trigger', 'pb_game_over');
   window.santaApp.fire('sound-trigger', 'music_ingame_gameover');
-<<<<<<< HEAD
-  
-=======
-
->>>>>>> 37759794
+
   window.santaApp.fire('analytics-track-game-over', {
     gameid: 'presentbounce',
     score: this.scoreboard.score,
