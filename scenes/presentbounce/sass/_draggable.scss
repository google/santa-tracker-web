##{$name} {

  $board-desktop-breakpoint: 1025px;
  $border-color: #a52fb7;
  $shadow-color: rgba(66,66,66,.2);

  .draggable {
    &:hover {
      cursor: grab;
    }

<<<<<<< HEAD
		> * {
			transition: transform 300ms $easeOutQuad;
		}

		&.dragging {
			cursor: grabbing;
			&.no-drop {
				opacity: 0.5;
				cursor: no-drop;
			}
		}
=======
    > * {
      transition: transform 300ms $easeOutQuad;
    }
>>>>>>> c56f1280

    &.dragging {
      cursor: grabbing;
      > * {
        transform: scale(1.2);
      }

      &.no-drop {
        opacity: 0.25;
        cursor: no-drop;
      }
    }

  }

}<|MERGE_RESOLUTION|>--- conflicted
+++ resolved
@@ -9,7 +9,6 @@
       cursor: grab;
     }
 
-<<<<<<< HEAD
 		> * {
 			transition: transform 300ms $easeOutQuad;
 		}
@@ -21,23 +20,6 @@
 				cursor: no-drop;
 			}
 		}
-=======
-    > * {
-      transition: transform 300ms $easeOutQuad;
-    }
->>>>>>> c56f1280
-
-    &.dragging {
-      cursor: grabbing;
-      > * {
-        transform: scale(1.2);
-      }
-
-      &.no-drop {
-        opacity: 0.25;
-        cursor: no-drop;
-      }
-    }
 
   }
 
