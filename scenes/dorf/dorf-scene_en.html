<!--
Copyright 2015 Google Inc. All rights reserved.

Licensed under the Apache License, Version 2.0 (the "License"); you may not use
this file except in compliance with the License. You may obtain a copy of the
License at

http://www.apache.org/licenses/LICENSE-2.0

Unless required by applicable law or agreed to in writing, software distributed
under the License is distributed on an "AS IS" BASIS, WITHOUT WARRANTIES OR
CONDITIONS OF ANY KIND, either express or implied. See the License for the
specific language governing permissions and limitations under the License.
-->

<link rel="import" href="../scene-behavior.html">
<link rel="import" href="../../components/iron-a11y-keys/iron-a11y-keys.html">
<link rel="import" href="../../components/iron-flex-layout/iron-flex-layout.html">
<link rel="import" href="../../components/iron-flex-layout/classes/iron-flex-layout.html">

<link rel="import" href="../../elements/countdown/countdown-timer.html">

<!-- TODO(samthor): Upgrade styling for Polymer 1+ (#1165) -->
<link rel="stylesheet" href="dorf-scene.css" />

<!--
Village scene (2015).
-->
<dom-module id="dorf-scene">
<template>
  <style>
  :host[mode="cast"] #header-content p {
    display: none;
  }
  :host[mode="cast"] .launchdate {
    display: none !important;
  }
  :host[mode="cast"] .ice {
    display: none !important;
  }
  :host[mode="cast"] #village-footer {
    display: none !important;
  }
  </style>
  <div id="module-dorf">
    <header>
      <div id="header-background">
        <div id="header-mobilevillage"></div>
      </div>
      <div id="header-skyeffect">
        <span class="sun"></span>
        <span class="plane"></span>
        <span id="village-pegman">
          <span class="pegman-1"></span>
          <span class="pegman-2"><a href="{{_calculateDiveURL(santaApp.mode)}}">Santa Dive</a></span>
          <span class="pegman-3"><a href="{{_calculateDiveURL(santaApp.mode)}}">Santa Dive</a></span>
        </span>
        <div id="effectholder">
        </div>
        <div id="header-mobileelves"></div>
      </div>
      <div id="header-content">
        <div id="count-down" class$="mode-{{santaApp.mode}}">
          <h2><i18n-msg msgid="countdown_until">PLACEHOLDER_i18n</i18n-msg></h2>
          <countdown-timer id="count"
                           animate="{{!_equal(santaApp.mode, 'cast')}}"
                           santa-service="[[santaService]]"
                           countdown-end-at="[[countdownEndAt]]"
                           finished="{{countdownFinished}}">
            <h3><i18n-msg msgid="countdown_days">PLACEHOLDER_i18n</i18n-msg></h3>
            <h3><i18n-msg msgid="countdown_hours">PLACEHOLDER_i18n</i18n-msg></h3>
            <h3><i18n-msg msgid="countdown_minutes">PLACEHOLDER_i18n</i18n-msg></h3>
            <h3><i18n-msg msgid="countdown_seconds">PLACEHOLDER_i18n</i18n-msg></h3>
          </countdown-timer>
        </div>
        <div class="castlogo" hidden$="{{!_equal(santaApp.mode, 'cast')}}"></div>
        <h1><i18n-msg msgid="santatracker">PLACEHOLDER_i18n</i18n-msg></h1>
        <p><i18n-msg msgid="village_explore">PLACEHOLDER_i18n</i18n-msg></p>
      </div>
    </header>
    <div id="village-all">
      <div id="mobiletext">
        <p><i18n-msg msgid="village_explore">PLACEHOLDER_i18n</i18n-msg></p>
      </div>
      <div id="ground"></div>
      <div id="road"></div>
      <div id="houses">
        <div class$="house house-new-today new-today-{{todayHouse}}">
          <template is="dom-if" if="{{_calculateShowTodayHouse(todayHouse, santaApp.mode)}}">
            <a href="{{_calculateNewTodayHref(todayHouse)}}">
              <div class="card">
                <h4><i18n-msg msgid="newtoday">PLACEHOLDER_i18n</i18n-msg></h4>
                <h3>{{_string('scene', todayHouse, santaApp.strings)}}</h3>
              </div>
            </a>
          </template>
        </div>
        <template id="housesloop" is="dom-repeat" items="{{houses}}" observe="iced disabled">
          <div id$="house-{{item.module}}"
               class$="house house-{{item.module}} {{_calculateClass(item, item.iced, todayHouse)}}"
               disabled$="{{item.disabled}}">
            <div class="assets housez">
              <div class="building"></div>
              <template is="dom-if" if="{{!item.hideDate}}">
                <div class="launchdate">{{_calculateDateNo(item.launchDate)}}</div>
              </template>
              <div class="ice"></div>
            </div>
            <template is="dom-if" if="{{!item.disabled}}">
              <div class="action">
                <a class="link" href$="{{_calculateHref(item, item.iced)}}">
                  <div class$="card card-{{item.module}}">
                    <div class="image"></div>
                    <div class="color" style$="background: {{item.color}}"></div>
                    <div class="text">
                      <div class="launchdate" hidden$="{{item.hideDate}}">{{_calculateDateNo(item.launchDate)}}</div>
                      <h4>{{_string('category', item.category, santaApp.strings)}}</h4>
                      <h3>{{_string('scene', item.module, santaApp.strings)}}</h3>
                      <div class="img-lock" hidden$="{{!item.iced}}"></div>
                    </div>
                    <template is="dom-if" if="{{_equals(todayHouse, item.module)}}">
                      <div class="label">
                        <i18n-msg msgid="new">PLACEHOLDER_i18n</i18n-msg>
                      </div>
                    </template>
                  </div>
                </a>
                <h5 class="housez">{{_string('category', item.category, santaApp.strings)}}</h5>
              </div><!-- .action -->
            </template>
          </div><!-- .house -->
        </template>

        <!-- TODO(samthor): This isn't part of the flex layout, but ensures
             that easter eggs have a shared z-index with houses -->
        <div id="eastereggs" class$="mode-{{santaApp.mode}}">
          <template is="dom-repeat" items="{{easterEggs}}">
            <div id$="easteregg-{{item}}" class="easter-egg"></div>
          </template>

          <div id="easteregg-balloon" class="easter-egg"></div>
          <div id="easteregg-balloon-ropes" class="easter-egg"></div>
          <div id="easteregg-balloon-flight" class="easter-egg"></div>

          <div id="easteregg-snowmobile1" class="easter-egg"></div>
          <div id="easteregg-snowmobile2" class="easter-egg"></div>
          <div id="easteregg-snowmobile3" class="easter-egg"></div>
          <div id="easteregg-snowmobile4" class="easter-egg"></div>

          <div id="easteregg-busstop1" class="easter-egg">
            <div class="elf-stop elf-green"></div>
            <div class="elf-stop elf-orange"></div>
            <div class="elf-stop elf-orange"></div>
            <div class="elf-stop elf-blue"></div>
            <div class="elf-stop biz-snowman"></div>
            <div class="bus">
              <div class="snowman-bus"></div>
              <div class="elf-bus"></div>
              <div class="elf-bus"></div>
              <div class="elf-bus"></div>
              <div class="elf-bus"></div>
              <div class="elf-bus"></div>
            </div>
          </div>

          <div id="easteregg-busstop2" class="easter-egg">
            <div class="elf-stop elf-blue"></div>
            <div class="elf-stop elf-green"></div>
            <div class="bus">
              <div class="elf-bus"></div>
              <div class="elf-bus"></div>
              <div class="elf-bus"></div>
              <div class="elf-bus"></div>
              <div class="elf-bus"></div>
              <div class="elf-bus"></div>
            </div>
          </div>

          <div id="easteregg-busstop3" class="easter-egg">
            <div class="elf-stop elf-sit-red"></div>
            <div class="elf-stop elf-blue"></div>
            <div class="elf-stop elf-green"></div>
            <div class="bus">
              <div class="elf-bus"></div>
              <div class="elf-bus"></div>
              <div class="elf-bus"></div>
              <div class="elf-bus"></div>
              <div class="elf-bus"></div>
              <div class="elf-bus"></div>
            </div>
          </div>
        </div><!-- #eastereggs -->

      </div>
    </div>
    <div id="village-footer">
      <p hidden$="{{countdownFinished}}"><i18n-msg msgid="village_comeback">PLACEHOLDER_i18n</i18n-msg></p>
      <div id="village-footer-elves"></div>
    </div>
  </div><!-- #module-dorf -->
</template>
<script>
(function() {

  var SNOWFLAKE_COUNT = 25;
  var CLOUD_COUNT = 6;

  var RANDOM_EGG_WAIT_MIN = 5000;
  var RANDOM_EGG_WAIT_MAX = 30000;

  var SNOWFLAKE_ROTATION = 60;
  var SNOWFLAKE_SPEED_MIN = 2.5;
  var SNOWFLAKE_SPEED_MAX = 10;
  var SNOWFLAKE_SHIMMY_MIN = 5;
  var SNOWFLAKE_SHIMMY_MAX = 10;
  var SNOWFLAKE_SIZE_MIN = 8;
  var SNOWFLAKE_SIZE_MAX = 16;
  var CLOUD_TOP_MIN = 140;
  var CLOUD_TOP_MAX = 280;
  var CLOUD_SPEED_MIN = 50;
  var CLOUD_SPEED_MAX = 200;
  var CLOUD_TYPES = 3;

  var EASTER_EGGS = ['tree', 'blocks', 'statue', 'penguin-revolt',
      'snowman-reading', 'rosetta-stone', 'white-board', 'schoolyard',
      'tic-tac-toe', 'book-club', 'unicycle', 'walrus'];

  /**
   * Builds and returns a random snowflake. If a previous snowflake was passed,
   * just update it instead of rebuilding it.
   */
  function snowflakeFactory(elem, delay) {
    if (!elem) {
      // Three transforms are applied, so three elements are needed-
      //   1. outermost positions l/r on page, and rotates for a directed fall
      //   2. .shimmy shakes snowflake left and right
      //   3. .fall.snow draws the snowflake and transforms it down
      elem = document.createElement('span');
      elem.innerHTML = '<span class="shimmy"><span class="fall snow"></span></span>';
    }

    var pos = Math.round(Math.random() * 100);
    var rotate = Math.round(Math.random() * SNOWFLAKE_ROTATION) - (SNOWFLAKE_ROTATION / 2);
    var fallSpeed = randomRange(SNOWFLAKE_SPEED_MIN, SNOWFLAKE_SPEED_MAX);
    var shimmySpeed = randomRange(SNOWFLAKE_SHIMMY_MIN, SNOWFLAKE_SHIMMY_MAX);
    var size = Math.round(randomRange(SNOWFLAKE_SIZE_MIN, SNOWFLAKE_SIZE_MAX));

    elem.style.transform = 'rotate(' + rotate + 'deg)';
    elem.style.left = pos + '%';

    var shimmy = elem.querySelector('.shimmy');
    shimmy.style.animationDuration = shimmySpeed + 's'
    shimmy.style.fontSize = fallSpeed + 'px';  // shimmy width is inverse to speed

    var fall = elem.querySelector('.fall');
    fall.style.animationDuration = fallSpeed + 's';
    fall.style.animationDelay = (+delay) + 's';

    var snow = elem.querySelector('.snow');
    snow.style.width = size + 'px';

    return elem;
  }

  /**
   * Builds and returns a random cloud. If a previous cloud was passed, just
   * update it instead of rebuilding it.
   */
  function cloudFactory(elem, delay, reverse) {
    if (!elem) {
      // Two transforms are applied-
      //   1. outermost position from top of page
      //   2. animation from l/r, configured
      elem = document.createElement('span');
      elem.innerHTML = '<span class="cloud"></span>';
    }

    var pos = randomRange(CLOUD_TOP_MIN, CLOUD_TOP_MAX);
    elem.style.transform = 'translate(0, ' + pos + 'px)';

    var cloud = elem.firstChild;
    cloud.style.animationDuration = randomRange(CLOUD_SPEED_MIN, CLOUD_SPEED_MAX) + 's';
    if (reverse) {
      cloud.style.animationDirection = 'reverse';
    }
    cloud.style.animationDelay = (+delay) + 's';
    cloud.className = 'cloud cloud' + Math.floor(Math.random() * CLOUD_TYPES);

    return elem;
  }

  Polymer({
    is: 'dorf-scene',

    behaviors: [window.SantaSceneBehavior],

    properties: {
      houses: {
        type: Array
      },
      todayHouse: {
        type: String,
      },
      mode: {
        type: String
      },
      easterEggs: {
        type: Array,
        readOnly: true,
        value: Object.freeze(EASTER_EGGS)
      },
      countdownFinished: Boolean,

      /**
       * URL to share. If null, shares the current href.
       */
      shareURL: {
        type: String,
        value: null
      },
    },

    listeners: {
      // For prod, <i18n-msg> is removed and textContent will already be
      // correct. For dev, listen for i18n updates and update the labels.
      'i18n-language-ready': '_updateCountdownLabels',
      'easteregg-busstop1.click': '_triggerBus',
      'easteregg-busstop2.click': '_triggerBus',
      'easteregg-busstop3.click': '_triggerBus',
      'easteregg-balloon.click': '_flyBalloon',
      'easteregg-snowmobile1.click': '_driveSnowmobile',
      'easteregg-snowmobile2.click': '_driveSnowmobile',
      'easteregg-snowmobile3.click': '_driveSnowmobile',
      'easteregg-snowmobile4.click': '_driveSnowmobile'
    },

    /**
     * Async task for _randomEasterEggs.
     */
    _eggTimer: null,

    _randomEasterEggs: function() {
      this.cancelAsync(this._eggTimer);

      var easterEggs = ['balloon', 'snowmobile1', 'snowmobile2', 'snowmobile3',
          'snowmobile4', 'busstop1', 'busstop2', 'busstop3'];

      var eggTime = randomRange(RANDOM_EGG_WAIT_MIN, RANDOM_EGG_WAIT_MAX);
      this._eggTimer = this.async(function() {
        if (!this.active) {
          return;  // give up, not active
        }
        var easterEgg = this.$['easteregg-' + easterEggs[
            Math.floor(Math.random() * easterEggs.length)]];

        var bounds = easterEgg.getBoundingClientRect();
        if (bounds.width && bounds.height) {
          easterEgg.click();  // click on the easter egg only if it's not display: none
        }

        this._randomEasterEggs();
      }, eggTime);
    },

    _pegmanDive: function() {
      var SKY_DIVE_TIME = 10000;
      var SKY_DIVE_FALL = .75 * SKY_DIVE_TIME;
      var SKY_DIVE_LAND = SKY_DIVE_TIME - SKY_DIVE_FALL + 200;
      var SKY_DIVE_RESTART = SKY_DIVE_LAND + 10000;
      var PEGMAN_WAIT = 2000;

      this.cancelAsync(this._pegmanTimer);

      if (!this.active) {
        return; // not active, no point jumping
      }

      var pegman = this.$['village-pegman'];

      // Make sure we are all good before jumping
      pegman.classList.remove('skydive', 'stage1', 'stage2', 'stage3', 'hide');

      // Jump!
      pegman.classList.add('skydive', 'stage1');
      this._pegmanTimer = this.async(function() {
        if (!this.active) {
          return;
        }

        pegman.classList.remove('stage1');
        pegman.classList.add('stage2');

        this._pegmanTimer = this.async(function() {
          if (!this.active) {
            return;
          }

          pegman.classList.remove('stage2');
          pegman.classList.add('stage3');

          this._pegmanTimer = this.async(function() {
            if (!this.active) {
              return;
            }

            pegman.classList.add('hide');

            this._pegmanTimer = this.async(function() {
              pegman.classList.remove('skydive');
              this._pegmanTimer = this.async(function() {
                this._pegmanDive();
              }, PEGMAN_WAIT);
            }, PEGMAN_WAIT);
          }, SKY_DIVE_RESTART);
        }, SKY_DIVE_LAND);
      }, SKY_DIVE_FALL);
    },

    _driveSnowmobile: function(e) {
      if (isRealEvent(e)) {
        this.fire('analytics-track-event', {category: 'village', action: 'click', label: 'snowmobile'});
      }
      var DRIVE_TIME = 10000;
      var snowmobile = e.currentTarget;
      if (snowmobile.classList.contains('drive')) return;

      snowmobile.classList.add('drive');
      window.setTimeout(function() {
        snowmobile.classList.remove('drive');
      }, DRIVE_TIME + 1);
    },

    _flyBalloon: function(e) {
      if (isRealEvent(e)) {
        this.fire('analytics-track-event', {category: 'village', action: 'click', label: 'balloon'});
      }

      var FLIGHT_TIME = 30000;
      var balloon = this.$['easteregg-balloon'];
      var balloonRopes = this.$['easteregg-balloon-ropes'];
      var balloonFlight = this.$['easteregg-balloon-flight'];
      if (balloon.classList.contains('flying')) return;

      this.fire('sound-trigger', 'village_balloon_click');

      balloon.classList.add('flying');
      balloonRopes.classList.add('flying');
      balloonFlight.classList.add('flying');
      window.setTimeout(function() {
        balloon.classList.remove('flying');
        balloonRopes.classList.remove('flying');
        balloonFlight.classList.remove('flying');
      }, FLIGHT_TIME + 1);
    },

    _triggerBus: function(e) {
      if (isRealEvent(e)) {
        this.fire('analytics-track-event', {category: 'village', action: 'click', label: 'bus'});
      }

      var BUS_DRIVE_ANIMATION = 10000;
      var BUS_LOAD_ANIMATION = 3000;
      var busStop = e.currentTarget;
      if (busStop.classList.contains('to-stop') ||
          busStop.classList.contains('from-stop')) {
        return;
      }

      busStop.classList.add('to-stop');
      window.setTimeout(function() {
        if (busStop.classList.contains('bus-load')) {
          busStop.classList.remove('bus-load');
        } else {
          busStop.classList.add('bus-load');
        }
        window.setTimeout(function() {
          busStop.classList.remove('to-stop');
          busStop.classList.add('from-stop');

          window.setTimeout(function() {
            busStop.classList.remove('from-stop');
          }, BUS_DRIVE_ANIMATION + 1);
        }, BUS_LOAD_ANIMATION + 1);
      }, BUS_DRIVE_ANIMATION + 1);
    },

    _updateCountdownLabels: function() {
      this.$.count.updateLabels();
    },

    /**
     * Calculates the href to load for this house.
     */
    _calculateNewTodayHref: function(moduleId) {
      return this.pageUrl + '#' + moduleId;
    },

    /**
     * Calculates the href to load for this house.
     */
    _calculateHref: function(house, iced) {
      if (iced || house.disabled) {
        return null;
      }
      return house.link || this.pageUrl + '#' + house.module;
    },

    /**
     * Calculates any optional classes to apply on the `.house` div.
     */
    _calculateClass: function(house, iced, todayHouse) {
      var out = '';
      if (iced) { out += ' iced'; }
      if (todayHouse == house.module) { out += ' new-today'; }
      return out;
    },

    /**
     * Calculates the numeric (i.e., day of month) date for this Date.
     */
    _calculateDateNo: function(date) {
      return date && date.getDate ? date.getDate() : '';
    },

    _calculateIcon: function(id, house) {
      return this.componentDir + 'img/building-' + id + '.svg';
    },

    _calculateIcedIcon: function(id, house) {
      return this.componentDir + 'img/building-' + id + '-ice.svg';
    },

    _calculateCard: function(id, hdpi) {
      // TODO(samthor): non-2x versions if they can be made smaller
      return this.componentDir + 'img/card-' + id + '_2x.png';
    },

    _santaAppChanged: function() {
      this.santaService = this.santaApp.santaService;
      this.countdownEndAt = this.santaApp.countdownEndAt;
    },

    /**
     * Returns the string from the passed Object in the form `type-id`. Used
     * to look up dynamic strings.
     */
    _string: function(type, id, strings) {
      return strings[type + '-' + id];
    },

    _computeDrawerWidth: function(smallScreen) {
      return smallScreen ? '100%' : '400px';
    },

    _scrollHandler: function(e) {
      var scroller = e.detail.target;
      this.toggleClass('scrolling', scroller.scrollTop > 0, this.$.toolbar);
    },

    _calculateShowTodayHouse: function(todayHouse, mode) {
      if (mode == 'cast') {
        return false;
      }
      return todayHouse != '';
    },

    _calculateNewTodayClass: function(todayHouse, moduleId) {
      return todayHouse == moduleId ? 'new-today' : '';
    },

    /**
     * Basic helper for Polymer elements.
     */
    _equal: function(a, b) {
      return a == b;
    },

    _calculateDiveURL: function(mode) {
      if (mode == 'portal') {
        return '/dive';
      }
      return 'https://santadive.withgoogle.com';
    },

    onPreload: function() {
      this.preloadSounds('village_load_sounds');
      this.preloadSounds('load_music');
      this.preloadImages([
        'img/road.svg',
        'img/ground.svg',
        'img/sun.svg',
        'img/cloud1.svg',
        'img/cloud2.svg',
        'img/cloud3.svg',
        'img/header-bg.svg',
        '../../elements/countdown/img/number-bg.svg',
      ]);

      if (window.innerWidth < 768) {
        this.preloadImages([
          'img/mobile-header.svg',
          'img/mobile-header-elves.svg',
        ]);
      }

      // Preload the first ~7 houses.
      var houses = this.houses || (this.santaApp && this.santaApp._houses) || [];
      for (var i = 0; i < 7 && i < houses.length; ++i) {
        var house = houses[i];
        var id = house.module;
        var preload = [
          'img/building-' + id + '.svg',
          'img/card-' + id + '_2x.png'
        ];
        if (house.iced) {
          preload.push('img/building-' + id + '-ice.svg')
        }
        this.preloadImages(preload);
      }

    },

    onShow: function() {
      this.fire('sound-ambient', 'music_start_village');
      this.fire('sound-ambient', 'village_start');

      // Start timer one tick after scene is shown.
      this.async(function() {
        this.$.count.start();
      });

<<<<<<< HEAD
      this._randomEasterEggs();  // stops self if no longer active
      this._pegmanDive();
=======
      if (this.santaApp.mode != 'cast') {
        this._randomEasterEggs();  // stops self if no longer active
      }
>>>>>>> 9ce875cf

      var eh = this.$.effectholder;
      eh.textContent = '';  // clear

      for (var i = 0; i < SNOWFLAKE_COUNT; ++i) {
        // Delay snowflakes by their count+5 sec.
        var x = snowflakeFactory(null, i + 5);
        eh.appendChild(x);
      }
      for (var i = 0; i < CLOUD_COUNT; ++i) {
        // Delay clouds by their count+1 sec, and every second is reverse.
        var x = cloudFactory(null, i + 1, i % 2);
        eh.appendChild(x);
      }
    },

    onHide: function() {
      this.fire('sound-ambient', 'village_end');
      this.$.count.stop();
      this.$.effectholder.textContent = '';
    },

    onPause: function() {
      this.fire('sound-ambient', 'village_end');
    },

    onResume: function() {
      this.fire('sound-ambient', 'village_start');
    }

  });

})();
</script>
</template>
</dom-module><|MERGE_RESOLUTION|>--- conflicted
+++ resolved
@@ -629,14 +629,10 @@
         this.$.count.start();
       });
 
-<<<<<<< HEAD
-      this._randomEasterEggs();  // stops self if no longer active
-      this._pegmanDive();
-=======
       if (this.santaApp.mode != 'cast') {
         this._randomEasterEggs();  // stops self if no longer active
-      }
->>>>>>> 9ce875cf
+        this._pegmanDive();
+      }
 
       var eh = this.$.effectholder;
       eh.textContent = '';  // clear
