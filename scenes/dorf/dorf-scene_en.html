<!--
Copyright 2015 Google Inc. All rights reserved.

Licensed under the Apache License, Version 2.0 (the "License"); you may not use
this file except in compliance with the License. You may obtain a copy of the
License at

http://www.apache.org/licenses/LICENSE-2.0

Unless required by applicable law or agreed to in writing, software distributed
under the License is distributed on an "AS IS" BASIS, WITHOUT WARRANTIES OR
CONDITIONS OF ANY KIND, either express or implied. See the License for the
specific language governing permissions and limitations under the License.
-->

<link rel="import" href="../scene-behavior.html">
<link rel="import" href="../../components/iron-a11y-keys/iron-a11y-keys.html">
<link rel="import" href="../../components/iron-flex-layout/iron-flex-layout.html">
<link rel="import" href="../../elements/countdown/countdown-timer.html">

<script src="dorf-scene.min.js"></script>

<!-- TODO(samthor): Upgrade styling for Polymer 1+ (#1165) -->
<link rel="stylesheet" href="dorf-scene.css" />

<!--
Village scene (2015).
-->
<dom-module id="dorf-scene">
<template>
  <style>
  :host[mode="cast"] #header-content p {
    display: none;
  }
  :host[mode="cast"] .launchdate {
    display: none !important;
  }
  :host[mode="cast"] .ice {
    display: none !important;
  }
  :host[mode="cast"] #village-footer {
    display: none !important;
  }
<<<<<<< HEAD
=======
  :host[mode="portal"] .launchdate {
    display: none !important;
  }
  :host[mode="portal"] .donate-button {
    display: none !important;
  }
>>>>>>> 4900228a
  </style>
  <div id="module-dorf">
    <header>
      <div id="header-background">
        <div id="header-mobilevillage"></div>
      </div>
      <div id="header-skyeffect">
        <span class="sun"></span>
        <span class="plane"></span>
        <span id="village-pegman">
          <span class="pegman-1"></span>
          <span class="pegman-2"><a href="{{_calculateDiveURL(santaApp.mode)}}">Santa Dive</a></span>
          <span class="pegman-3"><a href="{{_calculateDiveURL(santaApp.mode)}}">Santa Dive</a></span>
        </span>
        <div id="effectholder">
        </div>
        <div id="header-mobileelves"></div>
      </div>
      <div id="header-content">
        <div id="ornament"></div>
        <div id="count-down" class$="mode-{{santaApp.mode}}">
          <h2><i18n-msg msgid="countdown_until">PLACEHOLDER_i18n</i18n-msg></h2>
          <countdown-timer id="count"
                           animate="{{!_equal(santaApp.mode, 'cast')}}"
                           santa-service="[[santaService]]"
                           countdown-end-at="[[countdownEndAt]]"
                           finished="{{countdownFinished}}">
            <h3><i18n-msg msgid="countdown_days">PLACEHOLDER_i18n</i18n-msg></h3>
            <h3><i18n-msg msgid="countdown_hours">PLACEHOLDER_i18n</i18n-msg></h3>
            <h3><i18n-msg msgid="countdown_minutes">PLACEHOLDER_i18n</i18n-msg></h3>
            <h3><i18n-msg msgid="countdown_seconds">PLACEHOLDER_i18n</i18n-msg></h3>
          </countdown-timer>
        </div>
        <div class="castlogo" hidden$="{{!_equal(santaApp.mode, 'cast')}}"></div>
        <h1><i18n-msg msgid="santatracker">PLACEHOLDER_i18n</i18n-msg></h1>
        <p><i18n-msg msgid="village_explore">PLACEHOLDER_i18n</i18n-msg></p>
      </div>
    </header>
    <div id="village-all">
      <div id="mobiletext">
        <p><i18n-msg msgid="village_explore">PLACEHOLDER_i18n</i18n-msg></p>
      </div>
      <div id="ground"></div>
      <div id="road"></div>
      <div id="houses">
        <div class$="house house-new-today new-today-{{todayHouse}}">
          <template is="dom-if" if="{{_calculateShowTodayHouse(todayHouse, santaApp.mode)}}">
            <a href="{{_calculateNewTodayHref(todayHouse)}}">
              <div class="card">
                <h4><i18n-msg msgid="newtoday">PLACEHOLDER_i18n</i18n-msg></h4>
                <h3>{{_string('scene', todayHouse, santaApp.strings)}}</h3>
              </div>
            </a>
          </template>
        </div>
        <template id="housesloop" is="dom-repeat" items="{{houses}}" observe="iced disabled">
          <div id$="house-{{item.module}}"
               class$="house house-{{item.module}} {{_calculateClass(item, item.iced, todayHouse)}}"
               disabled$="{{item.disabled}}">
            <div class="assets housez">
              <div class="building"></div>
              <template is="dom-if" if="{{!item.hideDate}}">
                <div class="launchdate">{{_calculateDateNo(item.launchDate)}}</div>
              </template>
              <div class="ice"></div>
            </div>
            <template is="dom-if" if="{{!item.disabled}}">
              <div class="action">
                <a class="link" href$="{{_calculateHref(item, item.iced)}}">
                  <div class$="card card-{{item.module}}">
                    <div class="image"></div>
                    <div class="color" style$="background: {{item.color}}"></div>
                    <div class="text">
                      <div class="launchdate" hidden$="{{item.hideDate}}">{{_calculateDateNo(item.launchDate)}}</div>
                      <h4>{{_string('category', item.category, santaApp.strings)}}</h4>
                      <h3>{{_string('scene', item.module, santaApp.strings)}}</h3>
                      <div class="img-lock" hidden$="{{!item.iced}}"></div>
                    </div>
                    <template is="dom-if" if="{{_equals(todayHouse, item.module)}}">
                      <div class="label">
                        <i18n-msg msgid="new">PLACEHOLDER_i18n</i18n-msg>
                      </div>
                    </template>
                  </div>
                </a>
                <h5 class="housez">{{_string('category', item.category, santaApp.strings)}}</h5>
              </div><!-- .action -->
            </template>
          </div><!-- .house -->
        </template>

        <!-- TODO(samthor): This isn't part of the flex layout, but ensures
             that easter eggs have a shared z-index with houses -->
        <div id="eastereggs" class$="mode-{{santaApp.mode}}">
          <template is="dom-repeat" items="{{easterEggs}}">
            <div id$="easteregg-{{item}}" class="easter-egg"></div>
          </template>

          <div id="easteregg-balloon" class="easter-egg"></div>
          <div id="easteregg-balloon-ropes" class="easter-egg"></div>
          <div id="easteregg-balloon-flight" class="easter-egg"></div>

          <div id="easteregg-snowmobile1" class="easter-egg"></div>
          <div id="easteregg-snowmobile2" class="easter-egg"></div>
          <div id="easteregg-snowmobile3" class="easter-egg"></div>
          <div id="easteregg-snowmobile4" class="easter-egg"></div>

          <div id="easteregg-busstop1" class="easter-egg">
            <div class="elf-stop elf-green"></div>
            <div class="elf-stop elf-orange"></div>
            <div class="elf-stop elf-orange"></div>
            <div class="elf-stop elf-blue"></div>
            <div class="elf-stop biz-snowman"></div>
            <div class="bus">
              <div class="snowman-bus"></div>
              <div class="elf-bus"></div>
              <div class="elf-bus"></div>
              <div class="elf-bus"></div>
              <div class="elf-bus"></div>
              <div class="elf-bus"></div>
            </div>
          </div>

          <div id="easteregg-busstop2" class="easter-egg">
            <div class="elf-stop elf-blue"></div>
            <div class="elf-stop elf-green"></div>
            <div class="bus">
              <div class="elf-bus"></div>
              <div class="elf-bus"></div>
              <div class="elf-bus"></div>
              <div class="elf-bus"></div>
              <div class="elf-bus"></div>
              <div class="elf-bus"></div>
            </div>
          </div>

          <div id="easteregg-busstop3" class="easter-egg">
            <div class="elf-stop elf-sit-red"></div>
            <div class="elf-stop elf-blue"></div>
            <div class="elf-stop elf-green"></div>
            <div class="bus">
              <div class="elf-bus"></div>
              <div class="elf-bus"></div>
              <div class="elf-bus"></div>
              <div class="elf-bus"></div>
              <div class="elf-bus"></div>
              <div class="elf-bus"></div>
            </div>
          </div>

          <div id="easteregg-tic-tac-toe" class="easter-egg">
            <div class="tic-tac empty"></div>
            <div class="tic-tac empty"></div>
            <div class="tic-tac empty"></div>
            <div class="tic-tac empty"></div>
            <div class="tic-tac empty"></div>
            <div class="tic-tac empty"></div>
            <div class="tic-tac empty"></div>
            <div class="tic-tac empty"></div>
            <div class="tic-tac empty"></div>
            <div id="easteregg-tic-tac-toe-elves-red" class="elves move"></div>
            <div id="easteregg-tic-tac-toe-elves-blue" class="elves move"></div>
            <div id="easteregg-tic-tac-toe-win"></div>
          </div>
        </div><!-- #eastereggs -->

      </div>
    </div>
    <div id="village-footer">
      <p hidden$="{{countdownFinished}}"><i18n-msg msgid="village_comeback">PLACEHOLDER_i18n</i18n-msg></p>
<<<<<<< HEAD
      <img src="{{componentDir}}/img/footer-elves.svg" />
=======
      <img src="{{componentDir}}img/footer-elves.svg" />
    </div>
    <div id="village-donate">
      <div id="wrapper">
        <h3>#ForEveryKid</h3>
        <p>
          Help fund a special project on DonorsChoose.org.
          This December, we're helping to double the impact by matching donations by 50%, until we reach our goal of donating US$1,000,000.
          Together, we can make classrooms more inclusive #ForEveryKid
        </p>
        <div class="button donate-button">
          <a target="_blank" href="
https://google.org/impactchallenge/disabilities/donors-choose.html">Donate</a>
        </div>
      </div>
>>>>>>> 4900228a
    </div>
  </div><!-- #module-dorf -->
</template>
<script>
(function() {

  var SNOWFLAKE_COUNT = 25;
  var CLOUD_COUNT = 6;

  var RANDOM_EGG_WAIT_MIN = 5000;
  var RANDOM_EGG_WAIT_MAX = 30000;

  var SNOWFLAKE_ROTATION = 60;
  var SNOWFLAKE_SPEED_MIN = 2.5;
  var SNOWFLAKE_SPEED_MAX = 10;
  var SNOWFLAKE_SHIMMY_MIN = 5;
  var SNOWFLAKE_SHIMMY_MAX = 10;
  var SNOWFLAKE_SIZE_MIN = 8;
  var SNOWFLAKE_SIZE_MAX = 16;
  var CLOUD_TOP_MIN = 140;
  var CLOUD_TOP_MAX = 280;
  var CLOUD_SPEED_MIN = 50;
  var CLOUD_SPEED_MAX = 200;
  var CLOUD_TYPES = 3;

  var EASTER_EGGS = ['tree', 'blocks', 'statue', 'penguin-revolt',
      'snowman-reading', 'rosetta-stone', 'white-board', 'schoolyard',
      'book-club', 'unicycle', 'walrus'];

  /**
   * Builds and returns a random snowflake. If a previous snowflake was passed,
   * just update it instead of rebuilding it.
   */
  function snowflakeFactory(elem, delay) {
    if (!elem) {
      // Three transforms are applied, so three elements are needed-
      //   1. outermost positions l/r on page, and rotates for a directed fall
      //   2. .shimmy shakes snowflake left and right
      //   3. .fall.snow draws the snowflake and transforms it down
      elem = document.createElement('span');
      elem.innerHTML = '<span class="shimmy"><span class="fall snow"></span></span>';
    }

    var pos = Math.round(Math.random() * 100);
    var rotate = Math.round(Math.random() * SNOWFLAKE_ROTATION) - (SNOWFLAKE_ROTATION / 2);
    var fallSpeed = randomRange(SNOWFLAKE_SPEED_MIN, SNOWFLAKE_SPEED_MAX);
    var shimmySpeed = randomRange(SNOWFLAKE_SHIMMY_MIN, SNOWFLAKE_SHIMMY_MAX);
    var size = Math.round(randomRange(SNOWFLAKE_SIZE_MIN, SNOWFLAKE_SIZE_MAX));

    elem.style.transform = 'rotate(' + rotate + 'deg)';
    elem.style.left = pos + '%';

    var shimmy = elem.querySelector('.shimmy');
    shimmy.style.animationDuration = shimmySpeed + 's'
    shimmy.style.fontSize = fallSpeed + 'px';  // shimmy width is inverse to speed

    var fall = elem.querySelector('.fall');
    fall.style.animationDuration = fallSpeed + 's';
    fall.style.animationDelay = (+delay) + 's';

    var snow = elem.querySelector('.snow');
    snow.style.width = size + 'px';

    return elem;
  }

  /**
   * Builds and returns a random cloud. If a previous cloud was passed, just
   * update it instead of rebuilding it.
   */
  function cloudFactory(elem, delay, reverse) {
    if (!elem) {
      // Two transforms are applied-
      //   1. outermost position from top of page
      //   2. animation from l/r, configured
      elem = document.createElement('span');
      elem.innerHTML = '<span class="cloud"></span>';
    }

    var pos = randomRange(CLOUD_TOP_MIN, CLOUD_TOP_MAX);
    elem.style.transform = 'translate(0, ' + pos + 'px)';

    var cloud = elem.firstChild;
    cloud.style.animationDuration = randomRange(CLOUD_SPEED_MIN, CLOUD_SPEED_MAX) + 's';
    if (reverse) {
      cloud.style.animationDirection = 'reverse';
    }
    cloud.style.animationDelay = (+delay) + 's';
    cloud.className = 'cloud cloud' + Math.floor(Math.random() * CLOUD_TYPES);

    return elem;
  }

  Polymer({
    is: 'dorf-scene',

    behaviors: [window.SantaSceneBehavior],

    properties: {
      houses: {
        type: Array
      },
      todayHouse: {
        type: String,
      },
      mode: {
        type: String
      },
      easterEggs: {
        type: Array,
        readOnly: true,
        value: Object.freeze(EASTER_EGGS)
      },
      countdownFinished: Boolean,

      /**
       * URL to share. If null, shares the current href.
       */
      shareURL: {
        type: String,
        value: null
      },
    },

    listeners: {
      // For prod, <i18n-msg> is removed and textContent will already be
      // correct. For dev, listen for i18n updates and update the labels.
      'i18n-language-ready': '_updateCountdownLabels',
      'easteregg-busstop1.click': '_triggerBus',
      'easteregg-busstop2.click': '_triggerBus',
      'easteregg-busstop3.click': '_triggerBus',
      'easteregg-balloon.click': '_flyBalloon',
      'easteregg-snowmobile1.click': '_driveSnowmobile',
      'easteregg-snowmobile2.click': '_driveSnowmobile',
      'easteregg-snowmobile3.click': '_driveSnowmobile',
      'easteregg-snowmobile4.click': '_driveSnowmobile'
    },

    /**
     * Async task for _randomEasterEggs.
     */
    _eggTimer: null,

    _randomEasterEggs: function() {
      this.cancelAsync(this._eggTimer);

      var easterEggs = ['balloon', 'snowmobile1', 'snowmobile2', 'snowmobile3',
          'snowmobile4', 'busstop1', 'busstop2', 'busstop3'];

      var eggTime = randomRange(RANDOM_EGG_WAIT_MIN, RANDOM_EGG_WAIT_MAX);
      this._eggTimer = this.async(function() {
        if (!this.active) {
          return;  // give up, not active
        }
        var easterEgg = this.$['easteregg-' + easterEggs[
            Math.floor(Math.random() * easterEggs.length)]];

        var bounds = easterEgg.getBoundingClientRect();
        if (bounds.width && bounds.height) {
          easterEgg.click();  // click on the easter egg only if it's not display: none
        }

        this._randomEasterEggs();
      }, eggTime);
    },

    /**
     * If the game is being played or not
     */
    _isPlayingTicTacToe: false,
    /**
     * Which players turn, only 2 players so a bool is fine
     */
    _ticTacToeTurn: true,
    /**
     * Game cell
     */
    _ticTacToeCells: [],
    _ticTacToeMove: 1,
    _ticTacToeScore: {'red': 0, 'blue': 0},
    _ticTacToeCellValues: [1, 2, 4, 8, 16, 32, 64, 128, 256],
    _ticTacToeWins: [7, 56, 448, 73, 146, 292, 273, 84],
    _playTicTacToeTimers: [],

    _playTicTacToe: function() {
      if (!this.active) {
        return;
      }

      var ticTacGameBoard = this.$['easteregg-tic-tac-toe'];
      var redTeam = this.$['easteregg-tic-tac-toe-elves-red'];
      var blueTeam = this.$['easteregg-tic-tac-toe-elves-blue'];

      if (!this._isPlayingTicTacToe || this._ticTacToeCells.length == 0) {
        this._isPlayingTicTacToe = true;

        // Setup a new game
        this.ticTacToeScore = {'red': 0, 'blue': 0};

        this._ticTacToeCells = [].slice.call(ticTacGameBoard.querySelectorAll('.tic-tac'));
        this._ticTacToeCells.forEach(function(cell) {
          cell.classList.remove('cross', 'naught', 'red', 'blue');
          cell.classList.add('empty');
        });

        redTeam.classList.remove('draw');
        redTeam.classList.add('move');
        blueTeam.classList.remove('draw');
        blueTeam.classList.add('move');
      }

      // Random is the best AI....
      var rnd = Math.floor(Math.random() * this._ticTacToeCells.length);
      var cell = this._ticTacToeCells.splice(rnd, 1).pop();
      var index = Array.prototype.indexOf.call(ticTacGameBoard.children, cell);
      var player = this._ticTacToeTurn ? blueTeam : redTeam;
      this._playTicTacToeCell(player, cell, index);
    },

    _playTicTacToeCell: function(player, cell, index) {
      var moveTime = 500;
      var drawTime = moveTime + 200;
      var doneDrawTime = drawTime + 500;
      var moveBackTime = doneDrawTime + 500;
      var playAgainTime = moveBackTime + 1000;
      var posClass = 'to-pos-' + (index + 1);
      player.classList.add(posClass);
      this._ticTacToeTurn = !this._ticTacToeTurn;
      var turn = this._ticTacToeTurn;

      var move = function() {
        player.classList.remove('move');
        player.classList.add('draw');
      };

      var draw = function() {
        if (turn) {
          cell.classList.add('cross', 'red');
        } else {
          cell.classList.add('naught', 'blue');
        }
        cell.classList.remove('empty');
      };

      var doneDraw = function() {
        player.classList.remove('draw');
        player.classList.add('move');
      };

      var moveBack = function() {
        player.classList.remove(posClass);
      };

      this._playTicTacToeTimers[1] = this.async(move.bind(this), moveTime);
      this._playTicTacToeTimers[2] = this.async(draw.bind(this), drawTime);
      this._playTicTacToeTimers[3] = this.async(doneDraw.bind(this), doneDrawTime);
      this._playTicTacToeTimers[4] = this.async(moveBack.bind(this), moveBackTime);

      if (turn) {
        this.ticTacToeScore['red'] += this._ticTacToeCellValues[index];
        var w = this._checkTicTacToeWin(this.ticTacToeScore['red']);
        if (w !== false) {
          this._showTicTacTowWin('red', w);
          return;
        }
      } else {
        this.ticTacToeScore['blue'] += this._ticTacToeCellValues[index];
        var w = this._checkTicTacToeWin(this.ticTacToeScore['blue']);
        if (w !== false) {
          this._showTicTacTowWin('blue', w);
          return;
        }
      }

     this._playTicTacToeTimers[0] = this.async(this._playTicTacToe, playAgainTime);
    },

    _showTicTacTowWin: function(player, w) {
      var WIN_LINE_TIME = 2000;
      var RESTART_GAME_TIME = randomRange(20000, 60000);
      this._isPlayingTicTacToe = false;
      var c = 'pos-' + w;
      this._playTicTacToeTimers[0] = this.async(function() {
        this.$['easteregg-tic-tac-toe-win'].classList.add(player, c);
      }, WIN_LINE_TIME);

      this._playTicTacToeTimers[1] = this.async(function() {
        this.$['easteregg-tic-tac-toe-win'].classList.remove(player, c);
        this._playTicTacToe();
      }, RESTART_GAME_TIME);
    },

    _checkTicTacToeWin: function(score) {
      for (var i = 0; i < this._ticTacToeWins.length; i++) {
        if ((this._ticTacToeWins[i] & score) === this._ticTacToeWins[i]) {
          return i;
        }
      }
      return false;
    },

    _pegmanTimers: [],

    _resetPegmanDive: function() {
      for (var i = 0; i < this._pegmanTimers.length; i++) {
        this.cancelAsync(this._pegmanTimers[i]);
      }
      this._pegmanTimers = [];
    },

    _pegmanDive: function() {
      var SKY_DIVE_TIME = 10000;
      var SKY_DIVE_FALL = .75 * SKY_DIVE_TIME;
      var SKY_DIVE_LAND = SKY_DIVE_TIME + 200;
      var SKY_DIVE_FADE = SKY_DIVE_LAND + 10000;
      var SKY_DIVE_RESTART = SKY_DIVE_FADE + 2000;
      var PEGMAN_WAIT = SKY_DIVE_RESTART + 2000;

      var pegman = this.$['village-pegman'];
      pegman.classList.remove('skydive', 'stage1', 'stage2', 'stage3', 'hide');

      if (!this.active) {
        return; // not active, no point jumping
      }

      var pegman = this.$['village-pegman'];

      // Jump!
      pegman.classList.add('skydive', 'stage1');
      this._pegmanTimers[0] = this.async(function() {
        if (!this.active) {
          return;
        }

        pegman.classList.remove('stage1');
        pegman.classList.add('stage2');
      }, SKY_DIVE_FALL);

      this._pegmanTimers[1] = this.async(function() {
        if (!this.active) {
          return;
        }

        pegman.classList.remove('stage2');
        pegman.classList.add('stage3');
      }, SKY_DIVE_LAND);

      this._pegmanTimers[2] = this.async(function() {
        if (!this.active) {
          return;
        }

        pegman.classList.add('hide');
      }, SKY_DIVE_FADE);

      this._pegmanTimers[3] = this.async(function() {
        pegman.classList.remove('skydive');
      }, SKY_DIVE_RESTART);

      this._pegmanTimers[4] = this.async(function() {
        this._pegmanDive();
      }, PEGMAN_WAIT);
    },

    _driveSnowmobile: function(e) {
      if (isRealEvent(e)) {
        this.fire('analytics-track-event', {category: 'village', action: 'click', label: 'snowmobile'});
      }
      var DRIVE_TIME = 10000;
      var snowmobile = e.currentTarget;
      if (snowmobile.classList.contains('drive')) return;

      snowmobile.classList.add('drive');
      this.async(function() {
        snowmobile.classList.remove('drive');
      }, DRIVE_TIME + 1);
    },

    _flyBalloon: function(e) {
      if (isRealEvent(e)) {
        this.fire('analytics-track-event', {category: 'village', action: 'click', label: 'balloon'});
      }

      var FLIGHT_TIME = 30000;
      var balloon = this.$['easteregg-balloon'];
      var balloonRopes = this.$['easteregg-balloon-ropes'];
      var balloonFlight = this.$['easteregg-balloon-flight'];
      if (balloon.classList.contains('flying')) return;

      this.fire('sound-trigger', 'village_balloon_click');

      balloon.classList.add('flying');
      balloonRopes.classList.add('flying');
      balloonFlight.classList.add('flying');
      this.async(function() {
        balloon.classList.remove('flying');
        balloonRopes.classList.remove('flying');
        balloonFlight.classList.remove('flying');
      }, FLIGHT_TIME + 1);
    },

    _triggerBus: function(e) {
      if (isRealEvent(e)) {
        this.fire('analytics-track-event', {category: 'village', action: 'click', label: 'bus'});
      }

      var BUS_DRIVE_ANIMATION = 10000;
      var BUS_LOAD_ANIMATION = 3000;
      var busStop = e.currentTarget;
      if (busStop.classList.contains('to-stop') ||
          busStop.classList.contains('from-stop')) {
        return;
      }

      busStop.classList.add('to-stop');
      this.async(function() {
        if (busStop.classList.contains('bus-load')) {
          busStop.classList.remove('bus-load');
        } else {
          busStop.classList.add('bus-load');
        }
        this.async(function() {
          busStop.classList.remove('to-stop');
          busStop.classList.add('from-stop');

          this.async(function() {
            busStop.classList.remove('from-stop');
          }, BUS_DRIVE_ANIMATION + 1);
        }, BUS_LOAD_ANIMATION + 1);
      }, BUS_DRIVE_ANIMATION + 1);
    },

    _updateCountdownLabels: function() {
      this.$.count.updateLabels();
    },

    /**
     * Calculates the href to load for this house.
     */
    _calculateNewTodayHref: function(moduleId) {
      return this.pageUrl + '#' + moduleId;
    },

    /**
     * Calculates the href to load for this house.
     */
    _calculateHref: function(house, iced) {
      if (iced || house.disabled) {
        return null;
      }
      return house.link || this.pageUrl + '#' + house.module;
    },

    /**
     * Calculates any optional classes to apply on the `.house` div.
     */
    _calculateClass: function(house, iced, todayHouse) {
      var out = '';
      if (iced) { out += ' iced'; }
      if (todayHouse == house.module) { out += ' new-today'; }
      return out;
    },

    /**
     * Calculates the numeric (i.e., day of month) date for this Date.
     */
    _calculateDateNo: function(date) {
      return date && date.getDate ? date.getDate() : '';
    },

    _calculateIcon: function(id, house) {
      return this.componentDir + 'img/building-' + id + '.svg';
    },

    _calculateIcedIcon: function(id, house) {
      return this.componentDir + 'img/building-' + id + '-ice.svg';
    },

    _calculateCard: function(id, hdpi) {
      // TODO(samthor): non-2x versions if they can be made smaller
      return this.componentDir + 'img/card-' + id + '_2x.png';
    },

    _santaAppChanged: function() {
      this.santaService = this.santaApp.santaService;
      this.countdownEndAt = this.santaApp.countdownEndAt;
    },

    /**
     * Returns the string from the passed Object in the form `type-id`. Used
     * to look up dynamic strings.
     */
    _string: function(type, id, strings) {
      return strings[type + '-' + id];
    },

    _computeDrawerWidth: function(smallScreen) {
      return smallScreen ? '100%' : '400px';
    },

    _scrollHandler: function(e) {
      var scroller = e.detail.target;
      this.toggleClass('scrolling', scroller.scrollTop > 0, this.$.toolbar);
    },

    _calculateShowTodayHouse: function(todayHouse, mode) {
      if (mode == 'cast') {
        return false;
      }
      return todayHouse != '';
    },

    _calculateNewTodayClass: function(todayHouse, moduleId) {
      return todayHouse == moduleId ? 'new-today' : '';
    },

    /**
     * Basic helper for Polymer elements.
     */
    _equal: function(a, b) {
      return a == b;
    },

    _calculateDiveURL: function(mode) {
      if (mode == 'portal') {
        return '/dive';
      }
      return 'https://santadive.withgoogle.com';
    },

    onPreload: function() {
      this.preloadSounds('village_load_sounds');
      this.preloadSounds('load_music');
      this.preloadImages([
        'img/road.svg',
        'img/ground.svg',
        'img/sun.svg',
        'img/cloud1.svg',
        'img/cloud2.svg',
        'img/cloud3.svg',
        'img/header-bg.svg',
        '../../elements/countdown/img/number-bg.svg',
      ]);

      if (window.innerWidth < 768) {
        this.preloadImages([
          'img/mobile-header.svg',
          'img/mobile-header-elves.svg',
        ]);
      }

      // Preload the first ~7 houses.
      var houses = this.houses || (this.santaApp && this.santaApp._houses) || [];
      for (var i = 0; i < 7 && i < houses.length; ++i) {
        var house = houses[i];
        var id = house.module;
        var preload = [
          'img/building-' + id + '.svg',
          'img/card-' + id + '_2x.png'
        ];
        if (house.iced) {
          preload.push('img/building-' + id + '-ice.svg')
        }
        this.preloadImages(preload);
      }

    },

    onShow: function() {
      this.fire('sound-ambient', 'music_start_village');
      this.fire('sound-ambient', 'village_start');

      // Start timer one tick after scene is shown.
      this.async(function() {
        this.$.count.start();
      });

      this._startEasterEggs();

      var eh = this.$.effectholder;
      eh.textContent = '';  // clear

      for (var i = 0; i < SNOWFLAKE_COUNT; ++i) {
        // Delay snowflakes by their count+5 sec.
        var x = snowflakeFactory(null, i + 5);
        eh.appendChild(x);
      }
      for (var i = 0; i < CLOUD_COUNT; ++i) {
        // Delay clouds by their count+1 sec, and every second is reverse.
        var x = cloudFactory(null, i + 1, i % 2);
        eh.appendChild(x);
      }
    },

    onHide: function() {
      this.fire('sound-ambient', 'village_end');
      this.$.count.stop();
      this.$.effectholder.textContent = '';
      this._stopEasterEggs();
    },

    onPause: function() {
      this.fire('sound-ambient', 'village_end');
    },

    onResume: function() {
      this.fire('sound-ambient', 'village_start');
    },

    _startEasterEggs: function() {
      if (this.santaApp.mode != 'cast') {
        this._stopEasterEggs();
        this._randomEasterEggs();  // stops self if no longer active
        this._pegmanDive();
        this._playTicTacToe();
      }
    },

    _stopEasterEggs: function() {
      for (var i = 0; i < this._playTicTacToeTimers.length; i++) {
        this.cancelAsync(this._playTicTacToeTimers[i]);
      }
      this._playTicTacToeTimers = [];

      this._resetPegmanDive();
      this.cancelAsync(this._eggTimer);
    }

  });

})();
</script>
</template>
</dom-module><|MERGE_RESOLUTION|>--- conflicted
+++ resolved
@@ -41,15 +41,12 @@
   :host[mode="cast"] #village-footer {
     display: none !important;
   }
-<<<<<<< HEAD
-=======
   :host[mode="portal"] .launchdate {
     display: none !important;
   }
   :host[mode="portal"] .donate-button {
     display: none !important;
   }
->>>>>>> 4900228a
   </style>
   <div id="module-dorf">
     <header>
@@ -220,9 +217,6 @@
     </div>
     <div id="village-footer">
       <p hidden$="{{countdownFinished}}"><i18n-msg msgid="village_comeback">PLACEHOLDER_i18n</i18n-msg></p>
-<<<<<<< HEAD
-      <img src="{{componentDir}}/img/footer-elves.svg" />
-=======
       <img src="{{componentDir}}img/footer-elves.svg" />
     </div>
     <div id="village-donate">
@@ -238,7 +232,6 @@
 https://google.org/impactchallenge/disabilities/donors-choose.html">Donate</a>
         </div>
       </div>
->>>>>>> 4900228a
     </div>
   </div><!-- #module-dorf -->
 </template>
@@ -866,9 +859,7 @@
       this._resetPegmanDive();
       this.cancelAsync(this._eggTimer);
     }
-
   });
-
 })();
 </script>
 </template>
