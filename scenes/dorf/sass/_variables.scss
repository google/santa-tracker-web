$toolbar-size: 52px;

$width-desktop: 1280px;
$width-tablet: 768px;  // iPad in portrait
$width-twocol: 600px;
<<<<<<< HEAD
$width-bigheader: $width-twocol;
=======
$desktop-ratio: 0.8;
>>>>>>> 1888e558

// standard size of house at $width-desktop
$height-house: 320px;
$height-link-size: 250px;
$tablet-desktop-ratio: .6;

// background sizes
$ground-size-w: 3519px * $desktop-ratio;
$ground-size-h: 3441px * $desktop-ratio;
$ground-top: 185px;
$road-size-w: 4002px * $desktop-ratio;
$road-size-h: 3057px * $desktop-ratio;
$road-top: 106px;

// nb: none of these %'s should be 0 or 100, and they should be in-order
// TODO(samthor): Express these in timeframes and calc % based on that.
$skydive-start: 40%;
$skydive-start-pos: -120px;
$skydive-fallto: 50%;
$skydive-fallto-pos: 240px;
$skydive-land: 75%;
$skydive-land-pos: 540px;
$skydive-disappear: 95%;


<|MERGE_RESOLUTION|>--- conflicted
+++ resolved
@@ -3,11 +3,8 @@
 $width-desktop: 1280px;
 $width-tablet: 768px;  // iPad in portrait
 $width-twocol: 600px;
-<<<<<<< HEAD
 $width-bigheader: $width-twocol;
-=======
 $desktop-ratio: 0.8;
->>>>>>> 1888e558
 
 // standard size of house at $width-desktop
 $height-house: 320px;
