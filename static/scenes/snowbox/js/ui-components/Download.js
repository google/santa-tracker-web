--- conflicted
+++ resolved
@@ -56,13 +56,8 @@
   renderFrames() {
     SoundManager.play('snowbox_photo');
 
-<<<<<<< HEAD
     // clean mode
     Scene.setMode()
-=======
-    // clear mode
-    SceneManager.setMode()
->>>>>>> 7f235980
 
     const originWidth = this.ui.canvas.width
     const originHeight = this.ui.canvas.height
