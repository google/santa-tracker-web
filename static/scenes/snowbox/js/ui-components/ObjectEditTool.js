import Scene from '../components/Scene/index.js'
import SoundManager from '../managers/SoundManager.js'
import isTouchDevice from '../utils/isTouchDevice.js'

export default class ObjectEditTool {
  constructor(el) {
    this.el = el

    this.ui = {
      rotateButtons: [...this.el.querySelectorAll('[data-rotate-object]')],
      colorButtons: [...this.el.querySelectorAll('[data-color-object]')],
      scaleButton: this.el.querySelector('[object-scale-slider]'),
      colorIconButton: this.el.querySelector('[data-open-colors]'),
      toolbar: this.el.querySelector('[object-toolbar-ui]'),
      rotateRight: this.el.querySelector('[object-rotate-right-ui]'),
      rotateBottom: this.el.querySelector('[object-rotate-bottom-ui]'),
      trash: this.el.querySelector('[object-trash-ui]'),
      trashButton: this.el.querySelector('[data-trash-object]'),
    }

    this.resetRotateTimeout = {}
    this.rotateIntervals = {}

    this.isTouchDevice = isTouchDevice()

    this.bind()
    this.hide()
    this.events()
  }

  bind() {
    this.updatePosition = this.updatePosition.bind(this)
    this.enterEditMode = this.enterEditMode.bind(this)
    this.hide = this.hide.bind(this)
    this.resetRotateButtons = this.resetRotateButtons.bind(this)
    this.onMouseDownRotate = this.onMouseDownRotate.bind(this)
    this.deleteObject = this.deleteObject.bind(this)
  }

  events() {
    if (this.isTouchDevice) {
      this.ui.colorIconButton.addEventListener('touchstart', this.onClickColorIcon)
      this.ui.trashButton.addEventListener('touchstart', this.deleteObject)
    } else {
      this.ui.colorIconButton.addEventListener('click', this.onClickColorIcon)
      this.ui.trashButton.addEventListener('mousedown', this.deleteObject)
      this.ui.trashButton.addEventListener('mouseenter', this.playHoverSound)
    }

    this.ui.scaleButton.addEventListener('input', Scene.onScaleInput)
<<<<<<< HEAD
    this.ui.trashButton.addEventListener('mousedown', this.deleteObject)
    this.ui.trashButton.addEventListener('mouseenter', this.playHoverSound)
    window.addEventListener('resize', this.updatePosition)
=======
>>>>>>> 4dd7a281

    this.ui.colorButtons.forEach(button => {
      if (this.isTouchDevice) {
        button.addEventListener('touchstart', Scene.colorObject)
      } else {
        button.addEventListener('click', Scene.colorObject)
      }
    })

    this.ui.rotateButtons.forEach(button => {
      if (this.isTouchDevice) {
        button.addEventListener('touchstart', this.onMouseDownRotate)
        button.addEventListener('touchend', this.resetRotateButtons)
      } else {
        button.addEventListener('mousedown', this.onMouseDownRotate)
        button.addEventListener('mouseup', this.resetRotateButtons)
        button.addEventListener('mouseenter', this.playHoverSound)
      }
    })

    // custom events
    Scene.addListener('enter_edit', this.enterEditMode)
    Scene.addListener('leave_edit', this.hide)
    Scene.addListener('move_camera', this.updatePosition)
    Scene.addListener('scale_object', this.updatePosition)
  }

  enterEditMode() {
    if (!Scene.activeSubject) return false
    this.show()
    const { scaleFactor } = Scene.activeSubject // get current scale of object
    this.ui.scaleButton.value = scaleFactor * 10
    this.updatePosition()
  }

  show() {
    this.el.style.display = 'block'
    this.state = 'is-showed'
    if (!Scene.activeSubject.editable) {
      this.el.classList.add('not-editable')
    }
  }

  hide() {
    this.resetRotateButtons()
    this.ui.colorIconButton.classList.remove('is-open')
    this.el.style.display = 'none'
    this.state = 'is-hidden'
    this.el.classList.remove('not-editable')
  }

  updatePosition() {
    if (this.state === 'is-hidden') return

    if (Scene.activeSubject.editable) {
      const xArrowHelper = Scene.scene.getObjectByName( 'arrow-helper-x' ) // would be nice if we can store this value somewhere
      const xArrowHelperPos = Scene.getScreenPosition(xArrowHelper)
      this.ui.rotateRight.style.transform = `translate(-50%, -50%) translate(${xArrowHelperPos.x}px,${xArrowHelperPos.y}px)`

      const yArrowHelper = Scene.scene.getObjectByName( 'arrow-helper-y' )
      const yArrowHelperPos = Scene.getScreenPosition(yArrowHelper)
      this.ui.rotateBottom.style.transform = `translate(-50%, -50%) translate(${yArrowHelperPos.x}px,${yArrowHelperPos.y}px)`
    }

    const trashHelper = Scene.scene.getObjectByName( 'trash-helper' )
    const trashHelperPos = Scene.getScreenPosition(trashHelper)
    this.ui.trash.style.transform = `translate(-50%, -50%) translate(${trashHelperPos.x}px,${trashHelperPos.y}px)`

    const toolbarHelper = Scene.scene.getObjectByName( 'toolbar-helper' )
    const toolbarHelperPos = Scene.getScreenPosition(toolbarHelper)
    this.ui.toolbar.style.transform = `translate(-50%, -50%) translate(${toolbarHelperPos.x}px,${toolbarHelperPos.y}px)`
  }

  onClickColorIcon(e) {
    const el = e.currentTarget
    el.classList.toggle('is-open')
    if (el.classList.contains('is-open')) {
      SoundManager.play('snowbox_open_colors')
    }
  }
  playHoverSound() {
    SoundManager.play('snowbox_generic_hover');
  }
  onMouseDownRotate(e) {
    this.ui.rotateButtons.forEach(button => {
      clearInterval(this.rotateIntervals[button])
      clearTimeout(this.resetRotateTimeout[button])
    })

    const el = e.currentTarget
    Scene.rotateObject(el)

    el.classList.add('is-clicked')

    this.rotateIntervals[el] = setInterval(() => {
      Scene.rotateObject(el)
    }, 200)
  }

  resetRotateButtons() {
    this.ui.rotateButtons.forEach(button => {
      clearInterval(this.rotateIntervals[button])
      this.resetRotateTimeout[button] = setTimeout(() => {
        button.classList.remove('is-clicked')
      }, 200)
    })
  }

  deleteObject(e) {
    const el = e.currentTarget
    el.classList.add('is-clicked')

    setTimeout(() => {
      SoundManager.play('snowbox_shape_delete')
      Scene.deleteObject()
      this.hide()
      el.classList.remove('is-clicked')
    }, 200)
  }
}
<|MERGE_RESOLUTION|>--- conflicted
+++ resolved
@@ -48,12 +48,8 @@
     }
 
     this.ui.scaleButton.addEventListener('input', Scene.onScaleInput)
-<<<<<<< HEAD
-    this.ui.trashButton.addEventListener('mousedown', this.deleteObject)
-    this.ui.trashButton.addEventListener('mouseenter', this.playHoverSound)
+
     window.addEventListener('resize', this.updatePosition)
-=======
->>>>>>> 4dd7a281
 
     this.ui.colorButtons.forEach(button => {
       if (this.isTouchDevice) {
