import Scene from '../components/Scene/index.js'
import SoundManager from '../managers/SoundManager.js'

export default class ObjectEditTool {
  constructor(el) {
    this.el = el

    this.ui = {
      rotateButtons: [...this.el.querySelectorAll('[data-rotate-object]')],
      colorButtons: [...this.el.querySelectorAll('[data-color-object]')],
      scaleButton: this.el.querySelector('[object-scale-slider]'),
      colorIconButton: this.el.querySelector('[data-open-colors]'),
      toolbar: this.el.querySelector('[object-toolbar-ui]'),
      rotateRight: this.el.querySelector('[object-rotate-right-ui]'),
      rotateBottom: this.el.querySelector('[object-rotate-bottom-ui]'),
      trash: this.el.querySelector('[object-trash-ui]'),
      trashButton: this.el.querySelector('[data-trash-object]'),
    }

    this.bind()
    this.hide()
    this.events()
  }

  bind() {
    this.updatePosition = this.updatePosition.bind(this)
    this.enterEditMode = this.enterEditMode.bind(this)
    this.hide = this.hide.bind(this)
    this.resetRotateButtons = this.resetRotateButtons.bind(this)
    this.onMouseDownRotate = this.onMouseDownRotate.bind(this)
    this.deleteObject = this.deleteObject.bind(this)
  }

  events() {
    this.ui.colorIconButton.addEventListener('click', this.onClickColorIcon)
    this.ui.scaleButton.addEventListener('input', Scene.onScaleInput)
    this.ui.trashButton.addEventListener('mousedown', this.deleteObject)

    this.ui.colorButtons.forEach(button => {
      button.addEventListener('click', Scene.colorObject)
    })

    this.ui.rotateButtons.forEach(button => {
      button.addEventListener('mousedown', this.onMouseDownRotate)
      button.addEventListener('mouseup', this.resetRotateButtons)
    })

    // custom events
    Scene.addListener('enter_edit', this.enterEditMode)
    Scene.addListener('leave_edit', this.hide)
    Scene.addListener('move_camera', this.updatePosition)
    Scene.addListener('scale_object', this.updatePosition)
  }

  enterEditMode() {
    this.show()
    const { scaleFactor } = Scene.activeSubject // get current scale of object
    this.ui.scaleButton.value = scaleFactor * 10
    this.updatePosition()
  }

  show() {
    this.el.style.display = 'block'
    this.state = 'is-showed'
  }

  hide() {
    this.resetRotateButtons()
    this.ui.colorIconButton.classList.remove('is-open')
    this.el.style.display = 'none'
    this.state = 'is-hidden'
  }

  updatePosition() {
<<<<<<< HEAD
    if (this.state === 'is-hidden') return
    const xArrowHelper = SceneManager.scene.getObjectByName( 'arrow-helper-x' ) // would be nice if we can store this value somewhere
    const xArrowHelperPos = SceneManager.getScreenPosition(xArrowHelper)
=======
    const xArrowHelper = Scene.scene.getObjectByName( 'arrow-helper-x' ) // would be nice if we can store this value somewhere
    const xArrowHelperPos = Scene.getScreenPosition(xArrowHelper)
>>>>>>> 71bcdbdc
    this.ui.rotateRight.style.transform = `translate(-50%, -50%) translate(${xArrowHelperPos.x}px,${xArrowHelperPos.y}px)`

    const yArrowHelper = Scene.scene.getObjectByName( 'arrow-helper-y' )
    const yArrowHelperPos = Scene.getScreenPosition(yArrowHelper)
    this.ui.rotateBottom.style.transform = `translate(-50%, -50%) translate(${yArrowHelperPos.x}px,${yArrowHelperPos.y}px)`

    const trashHelper = Scene.scene.getObjectByName( 'trash-helper' )
    const trashHelperPos = Scene.getScreenPosition(trashHelper)
    this.ui.trash.style.transform = `translate(-50%, -50%) translate(${trashHelperPos.x}px,${trashHelperPos.y}px)`

    const toolbarHelper = Scene.scene.getObjectByName( 'toolbar-helper' )
    const toolbarHelperPos = Scene.getScreenPosition(toolbarHelper)
    this.ui.toolbar.style.transform = `translate(-50%, -50%) translate(${toolbarHelperPos.x}px,${toolbarHelperPos.y}px)`
  }

  onClickColorIcon(e) {
    const el = e.currentTarget
    el.classList.toggle('is-open')
    if (el.classList.contains('is-open')) {
      SoundManager.play('snowbox_open_colors')
    }
  }

  onMouseDownRotate(e) {
    clearInterval(this.resetRotateInterval)

    const el = e.currentTarget
    Scene.rotateObject(el)

    el.classList.add('is-clicked')

    this.rotateInterval = setInterval(() => {
      Scene.rotateObject(el)
    }, 200)
  }

  resetRotateButtons() {
    clearInterval(this.rotateInterval)

    this.ui.rotateButtons.forEach(button => {
      this.resetRotateInterval = setTimeout(() => {
        button.classList.remove('is-clicked')
      }, 200)
    })
  }

  deleteObject(e) {
    const el = e.currentTarget
    el.classList.add('is-clicked')

    setTimeout(() => {
      SoundManager.play('snowbox_shape_delete')
      Scene.deleteObject()
      this.hide()
      el.classList.remove('is-clicked')
    }, 200)
  }
}
<|MERGE_RESOLUTION|>--- conflicted
+++ resolved
@@ -72,14 +72,9 @@
   }
 
   updatePosition() {
-<<<<<<< HEAD
     if (this.state === 'is-hidden') return
-    const xArrowHelper = SceneManager.scene.getObjectByName( 'arrow-helper-x' ) // would be nice if we can store this value somewhere
-    const xArrowHelperPos = SceneManager.getScreenPosition(xArrowHelper)
-=======
     const xArrowHelper = Scene.scene.getObjectByName( 'arrow-helper-x' ) // would be nice if we can store this value somewhere
     const xArrowHelperPos = Scene.getScreenPosition(xArrowHelper)
->>>>>>> 71bcdbdc
     this.ui.rotateRight.style.transform = `translate(-50%, -50%) translate(${xArrowHelperPos.x}px,${xArrowHelperPos.y}px)`
 
     const yArrowHelper = Scene.scene.getObjectByName( 'arrow-helper-y' )
