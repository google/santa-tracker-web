import WRLLoader from '../components/WRLLoader/index.js'

class LoaderManager {
  constructor() {
    this.subjects = {}

    this.textureLoader = new THREE.TextureLoader()
    this.OBJLoader = new THREE.OBJLoader()
    this.WRLLoader = new WRLLoader()

    this.load = this.load.bind(this)
<<<<<<< HEAD
=======
    this.loadNormal = this.loadNormal.bind(this)
    this.loadOBJ = this.loadOBJ.bind(this)
    this.loadWRL = this.loadWRL.bind(this)
    this.loadGIF = this.loadGIF.bind(this)
  }

  loadNormal(object) {
    const { normalMap, name } = object
    return new Promise(resolve => {
      this.textureLoader.load(normalMap, result => {
        this.subjects[name].normalMap = result
        resolve(result)
      })
    })
  }

  loadOBJ(object) {
    const { obj, name } = object
    return new Promise(resolve => {
      this.OBJLoader.load(obj, result => {
        this.subjects[name].obj = result
        resolve(object)
      })
    })
  }

  loadWRL(object) {
    const { wrl, name } = object
    return new Promise(resolve => {
      this.WRLLoader.load(wrl).then(result => {
        this.subjects[name].wrl = result
        resolve(object)
      })
    })
>>>>>>> 071e3cb4
  }

  loadGIF(name, source) {
    return new Promise(resolve => {
      const image = new Image()
      image.src = source
      image.onload = () => {
        this.subjects[name].sources.push(image)
        resolve(image)
      }
    })
  }

  load(object, callback) {
    // if element already loaded, callback directly
    if (this.subjects[object.name]) {
      callback()
      return
    }

    // else, wait for all objects of the element to be loaded
    const { name, normalMap, map, obj, wrl, skybox } = object
    const promises = []

    this.subjects[name] = {}

    if (normalMap) {
      promises.push(this.loadTexture(normalMap, name, 'normalMap'))
    }

    if (map) {
      promises.push(this.loadTexture(map, name, 'map'))
    }

    if (obj) {
      promises.push(this.loadOBJ(obj, name))
    }

    if (wrl) {
      promises.push(this.loadWRL(wrl, name))
    }

    if (skybox) {
      if (!this.subjects[name].textures) {
        this.subjects[name].textures = []
      }

      const { prefix, directions, suffix } = skybox
      for (let i = 0; i < 6; i++) {
        promises.push(this.loadTexture(prefix + directions[i] + suffix, name, 'multiple', i))
      }
    }

    if (object.gif){
      this.subjects[object.name].sources = []
      object.gif.forEach(source => {
        promises.push(this.loadGIF(object.name, source))
      })
    }

    Promise.all(promises).then(callback)
  }

  loadOBJ(url, name) {
    return new Promise(resolve => {
      this.OBJLoader.load(url, result => {
        this.subjects[name].obj = result
        resolve(result)
      })
    })
  }

  loadWRL(url, name) {
    return new Promise(resolve => {
      this.WRLLoader.load(url).then(result => {
        this.subjects[name].wrl = result
        resolve(result)
      })
    })
  }

  loadTexture(url, name, type, order = null) {
    return new Promise(resolve => {
      this.textureLoader.load(url, result => {
        if (type === 'multiple') {
          // push texture in a array
          result.order = order
          this.subjects[name].textures.push(result)
        } else {
          this.subjects[name][type] = result
        }
        resolve(result)
      })
    })
  }
}


export default new LoaderManager()<|MERGE_RESOLUTION|>--- conflicted
+++ resolved
@@ -9,54 +9,6 @@
     this.WRLLoader = new WRLLoader()
 
     this.load = this.load.bind(this)
-<<<<<<< HEAD
-=======
-    this.loadNormal = this.loadNormal.bind(this)
-    this.loadOBJ = this.loadOBJ.bind(this)
-    this.loadWRL = this.loadWRL.bind(this)
-    this.loadGIF = this.loadGIF.bind(this)
-  }
-
-  loadNormal(object) {
-    const { normalMap, name } = object
-    return new Promise(resolve => {
-      this.textureLoader.load(normalMap, result => {
-        this.subjects[name].normalMap = result
-        resolve(result)
-      })
-    })
-  }
-
-  loadOBJ(object) {
-    const { obj, name } = object
-    return new Promise(resolve => {
-      this.OBJLoader.load(obj, result => {
-        this.subjects[name].obj = result
-        resolve(object)
-      })
-    })
-  }
-
-  loadWRL(object) {
-    const { wrl, name } = object
-    return new Promise(resolve => {
-      this.WRLLoader.load(wrl).then(result => {
-        this.subjects[name].wrl = result
-        resolve(object)
-      })
-    })
->>>>>>> 071e3cb4
-  }
-
-  loadGIF(name, source) {
-    return new Promise(resolve => {
-      const image = new Image()
-      image.src = source
-      image.onload = () => {
-        this.subjects[name].sources.push(image)
-        resolve(image)
-      }
-    })
   }
 
   load(object, callback) {
@@ -141,6 +93,17 @@
       })
     })
   }
+
+  loadGIF(name, source) {
+    return new Promise(resolve => {
+      const image = new Image()
+      image.src = source
+      image.onload = () => {
+        this.subjects[name].sources.push(image)
+        resolve(image)
+      }
+    })
+  }
 }
 
 
