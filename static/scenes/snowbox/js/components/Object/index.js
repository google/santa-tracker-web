import CONFIG from './config.js'
import GLOBAL_CONFIG from '../SceneManager/config.js'
import { EventEmitter } from '../../event-emitter.js'
import LoaderManager from '../../managers/LoaderManager/index.js'
import { toRadian, clamp } from '../../utils/math.js'


class Object extends EventEmitter {
  constructor(scene, world) {
    super()

    this.scene = scene
    this.world = world

    this.selectable = false
    this.selected = false
    this.rotationY = 0
    this.rotationX = 0
    this.scaleFactor = 1
    this.scaleIndex = 0
    this.isMoving = false

    this.init = this.init.bind(this)
    this.load = this.load.bind(this)
  }

  load(callback) {
    this.callback = callback
    const { name, normalMap, obj } = this
    LoaderManager.load({name, normalMap, obj}, this.init)
  }

  setShape(defaultMaterial) {
    // Secondary materials
    const highlightMaterial = defaultMaterial.clone()
    highlightMaterial.color.setHex(GLOBAL_CONFIG.COLORS.HIGHLIGHT)
    highlightMaterial.needsUpdate = true

    const ghostMaterial = defaultMaterial.clone()
    ghostMaterial.color.setHex(GLOBAL_CONFIG.COLORS.GHOST)
    ghostMaterial.needsUpdate = true
    this.materials = {
      default: defaultMaterial,
      highlight: highlightMaterial,
      ghost: ghostMaterial
    }

    // CANNON JS
    const shape = this.createShape()
    this.body = new CANNON.Body({
      mass: this.mass,
      shape,
      fixedRotation: false,
      material: this.material === 'ice' ? GLOBAL_CONFIG.SLIPPERY_MATERIAL : GLOBAL_CONFIG.NORMAL_MATERIAL
    })
    this.body.position.set(-this.size / 2, -100, -this.size / 2) // y: -100 to prevent the body to interact with anything in the scene
    this.world.add(this.body)

    // Mesh
    this.mesh = new THREE.Mesh(this.geometry, this.materials.default)
    this.mesh.scale.multiplyScalar(1 / GLOBAL_CONFIG.MODEL_UNIT)
    this.mesh.updateMatrix()
    this.mesh.position.copy(this.body.position)
    this.mesh.geometry.computeBoundingBox()
    this.mesh.matrixWorldNeedsUpdate = true
    this.mesh.visible = false
    this.scene.add(this.mesh)

    // box
    this.box = this.mesh.geometry.boundingBox.clone()
    this.box.copy(this.mesh.geometry.boundingBox).applyMatrix4(this.mesh.matrixWorld)

    this.defaultMeshScale = this.mesh.scale.clone()

    if (this.callback) {
      this.callback(this)
    }
  }

  select() {
    if (this.selectable && !this.selected) {
      this.selected = true
      this.body.mass = 0
      this.body.updateMassProperties()

      if (this.mesh) {
        this.unhighlight()

        if (this.mesh.visible) {
          const edges = new THREE.EdgesGeometry(this.mesh.geometry, 45)
          this.wireframe = new THREE.LineSegments(
            edges,
            new THREE.LineBasicMaterial({ color: CONFIG.WIREFRAME_COLOR, linewidth: 3 })
          )
          this.scene.add(this.wireframe)
        }
        this.mesh.visible = false
      }

      this.createGhost()
    }
  }

  unselect() {
    if (this.selectable && this.selected) {
      this.selected = false
      this.body.mass = this.mass
      this.body.updateMassProperties()

      if (this.moveToGhost) {
        if (this.mesh && !this.mesh.visible) {
          this.mesh.visible
        }
      }

      if (!this.mesh.visible) {
        this.mesh.visible = true
      }

      this.deleteGhost()
    }
  }

  update(cameraPosition) {
    if (this.mesh) {
      this.mesh.position.copy(this.body.position)
      this.mesh.quaternion.copy(this.body.quaternion)

      this.isMoving = this.body.velocity.norm2() + this.body.angularVelocity.norm2() > 1

      if (this.wireframe) {
        this.wireframe.position.copy(this.mesh.position)
        this.wireframe.quaternion.copy(this.mesh.quaternion)
        this.wireframe.scale.copy(this.mesh.scale)
      }

      // Update torus
      if (this.xCircle) {
        this.xCircle.position.copy(this.ghost ? this.ghost.position : this.mesh.position)
      }
      if (this.yCircle) {
        this.yCircle.position.copy(this.ghost ? this.ghost.position : this.mesh.position)
      }

      if (this.ghost) {
        this.ghost.updateMatrixWorld(true)
        this.box.copy(this.ghost.geometry.boundingBox).applyMatrix4(this.ghost.matrixWorld)
      } else {
        this.mesh.updateMatrixWorld(true)
        this.box.copy(this.mesh.geometry.boundingBox).applyMatrix4(this.mesh.matrixWorld)
      }
      if (CONFIG.DEBUG) {
        this.ghostHelper.update()
      }

      if (this.circles) {
        this.circles.position.copy(this.mesh.position)
        this.circles.lookAt(cameraPosition)
      }
    }
  }

  rotate(direction, angle, currentCameraYRotation) {
    let axis
    switch (direction) {
      case 'right':
        axis = new THREE.Vector3(0, 1, 0)
        break
      case 'bottom':
        // getPerpendicularXZAxisManually
        axis = new THREE.Vector3(1, 0, 0)
        axis.applyAxisAngle(new THREE.Vector3(0, 1, 0), toRadian(currentCameraYRotation - 45)) // -45 is the offset of the rotate edit tool compare to the camera
        break
    }

    this.ghost.rotateOnWorldAxis(axis, angle)
  }

  moveTo(xNew, yNew, zNew) {
    let { x, y, z } = this.ghost.position

    if (xNew != null) {
      x = xNew
    }

    if (yNew != null) {
      y = yNew
    }

    if (zNew != null) {
      z = zNew
    }

    this.ghost.position.set(x, y, z)

    this.ghost.updateMatrixWorld(true)
    this.box.copy(this.ghost.geometry.boundingBox).applyMatrix4(this.ghost.matrixWorld)
  }

  scale(value) {
    const scaleFactor = parseInt(value) / 10
    this.ghost.scale.set(
      this.defaultMeshScale.x * scaleFactor,
      this.defaultMeshScale.y * scaleFactor,
      this.defaultMeshScale.z * scaleFactor
    )
    this.scaleFactor = scaleFactor
    this.updateRotatingCircle()
  }

  scaleBody() {
    this.body.shapes = []
<<<<<<< HEAD
    const shapes = this.createShape(this.scaleFactor)

    if (Array.isArray(shapes)) {
      shapes.forEach(shape => {
        this.body.addShape(shape)
      })
    } else {
      this.body.addShape(shapes)
    }

=======
    const shape = this.createShape(this.scaleFactor)
    this.body.addShape(shape)
>>>>>>> 162c6023
    this.body.mass = this.mass * Math.pow(this.size * this.scaleFactor, 3)
  }

  delete() {
    this.scene.remove(this.mesh)
    this.mesh.geometry.dispose()
    this.mesh.material.dispose()
    this.mesh = undefined
    this.world.remove(this.body)

    // remove ghost
    this.scene.remove(this.ghost)
    this.ghost.geometry.dispose()
    this.ghost.material.dispose()
    this.ghost = undefined

    //remove ghosthelper
    if (this.ghostHelper) {
      this.scene.remove(this.ghostHelper)
      this.ghostHelper = undefined
    }
  }

  highlight() {
    if (this.mesh) {
      this.mesh.material = this.materials ? this.materials.highlight : CONFIG.HIGHLIGHT_MATERIAL
    }
  }

  unhighlight() {
    if (this.mesh) {
      this.mesh.material = this.materials ? this.materials.default : CONFIG.DEFAULT_MATERIAL
    }
  }

  createGhost() {
    const { geometry, position, quaternion, scale } = this.mesh

    this.ghost = new THREE.Mesh(geometry, this.materials ? this.materials.ghost : CONFIG.GHOST_MATERIAL)
    this.ghost.position.copy(position)
    this.ghost.quaternion.copy(quaternion)
    this.ghost.scale.copy(scale)
    this.scene.add(this.ghost)
    this.ghost.geometry.computeBoundingBox()
    this.ghost.updateMatrixWorld()

    if (CONFIG.DEBUG) {
      if (this.ghostHelper) {
        this.scene.remove(this.ghostHelper)
        this.ghostHelper = undefined
      }
      this.ghostHelper = new THREE.BoxHelper(this.ghost, 0x00ff00)
      this.scene.add(this.ghostHelper)
    }
  }

  createRotateCircle(zoom) {
    // Calculate radius
    let maxRadius = Math.max((this.box.max.x - this.box.min.x) / 1.25, (this.box.max.y - this.box.min.y) / 1.25)
    maxRadius = clamp(maxRadius, 1, 4.2)
    const geometry = new THREE.TorusBufferGeometry(maxRadius, 0.02, 32, 32)
    const helperGeometry = new THREE.Geometry()
    helperGeometry.vertices.push(new THREE.Vector3(0, 0, 0))
    const helperMaterial = new THREE.PointsMaterial({ visible: false })

    // X Circle
    const xCircle = new THREE.Mesh(geometry, CONFIG.ROTATE_CIRCLE_MATERIAL)
    xCircle.rotation.x = toRadian(125) // rotations to make it looks like the mockup, for any updates use snowbox-gui-circles to help you
    xCircle.rotation.z = toRadian(50)
    // Arrow rotation X helper
    const xArrowHelper = new THREE.Points(helperGeometry, helperMaterial)
    xArrowHelper.position.x = maxRadius
    xArrowHelper.name = 'arrow-helper-x'
    xCircle.add(xArrowHelper)

    // Y Circle
    const yCircle = new THREE.Mesh(geometry, CONFIG.ROTATE_CIRCLE_MATERIAL)
    yCircle.rotation.x = toRadian(30)
    yCircle.rotation.y = toRadian(55)
    yCircle.rotation.z = toRadian(10)
    // Arrow rotation Y helper
    const yArrowHelper = new THREE.Points(helperGeometry, helperMaterial)
    yArrowHelper.position.y = maxRadius
    yArrowHelper.name = 'arrow-helper-y'
    yCircle.add(yArrowHelper)
    // Toolbar helper
    const toolbarHelper = new THREE.Points(helperGeometry, helperMaterial)
    toolbarHelper.position.y = -(maxRadius + 1)
    toolbarHelper.name = 'toolbar-helper'
    yCircle.add(toolbarHelper)

    this.circles = new THREE.Object3D()
    this.circles.add( xCircle )
    this.circles.add( yCircle )

    this.updateRotatingCircle(zoom)

    this.scene.add(this.circles)
  }

  updateRotatingCircle(zoom) {
    for (let i = 0; i < this.circles.children.length; i++) {
      this.circles.children[i].scale.set(1 / zoom, 1 / zoom, 1 / zoom)
    }
  }

  deleteGhost() {
    if (this.ghost) {
      this.scene.remove(this.ghost)
      this.ghost.geometry.dispose()
      this.ghost.material.dispose()
      this.ghost = undefined
    }

    if (this.wireframe) {
      this.scene.remove(this.wireframe)
      this.wireframe.geometry.dispose()
      this.wireframe.material.dispose()
      this.wireframe.undefined
    }

    if (CONFIG.DEBUG) {
      this.scene.remove(this.ghostHelper)
      this.ghostHelper = undefined
      this.ghostHelper = new THREE.BoxHelper(this.mesh, 0x00ff00)
      this.scene.add(this.ghostHelper)
    }
  }

  deleteRotateCircle() {
    if (this.circles) {
      this.scene.remove(this.circles)
    }
  }

  moveToGhost() {
    const { position, quaternion, scale } = this.ghost

    this.body.velocity.setZero()
    this.body.angularVelocity.setZero()

    this.body.position.set(position.x, position.y, position.z)
    this.body.quaternion.set(quaternion.x, quaternion.y, quaternion.z, quaternion.w)
    this.mesh.scale.copy(scale)
    this.scaleBody()
  }

  setEditTools(zoom) {
    this.createRotateCircle(zoom)
  }

  unsetEditTools() {
    this.deleteRotateCircle()
  }
}

export default Object<|MERGE_RESOLUTION|>--- conflicted
+++ resolved
@@ -20,14 +20,16 @@
     this.scaleIndex = 0
     this.isMoving = false
 
-    this.init = this.init.bind(this)
+    if (this.init) {
+      this.init = this.init.bind(this)
+    }
     this.load = this.load.bind(this)
   }
 
   load(callback) {
     this.callback = callback
-    const { name, normalMap, obj } = this
-    LoaderManager.load({name, normalMap, obj}, this.init)
+    const { name, normalMap, obj, wrl } = this
+    LoaderManager.load({name, normalMap, obj, wrl}, this.init)
   }
 
   setShape(defaultMaterial) {
@@ -210,21 +212,8 @@
 
   scaleBody() {
     this.body.shapes = []
-<<<<<<< HEAD
-    const shapes = this.createShape(this.scaleFactor)
-
-    if (Array.isArray(shapes)) {
-      shapes.forEach(shape => {
-        this.body.addShape(shape)
-      })
-    } else {
-      this.body.addShape(shapes)
-    }
-
-=======
     const shape = this.createShape(this.scaleFactor)
     this.body.addShape(shape)
->>>>>>> 162c6023
     this.body.mass = this.mass * Math.pow(this.size * this.scaleFactor, 3)
   }
 
