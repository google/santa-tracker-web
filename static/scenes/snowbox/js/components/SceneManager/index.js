import { EventEmitter } from '../../event-emitter.js'
import { toRadian } from '../../utils/math.js'
import { darken } from '../../utils/colors.js'
import { isTouchDevice } from '../../helpers.js'

// Config
import CONFIG from './config.js'
import cubeConfig from '../Shapes/Cube/config.js'
import archConfig from '../Shapes/Arch/config.js'
import sphereConfig from '../Shapes/Sphere/config.js'
import treeConfig from '../Shapes/Tree/config.js'

// Managers
import LoaderManager from '../../managers/LoaderManager.js'
import SoundManager from '../../managers/SoundManager.js'

// SceneSubjects
import Lights from '../SceneSubjects/Lights/index.js'
import Terrain from '../SceneSubjects/Terrain/index.js'

// Shapes
import Cube from '../Shapes/Cube/index.js'
import Arch from '../Shapes/Arch/index.js'
import Tree from '../Shapes/Tree/index.js'
import Sphere from '../Shapes/Sphere/index.js'
import Pyramid from '../Shapes/Pyramid/index.js'

// Other
import '../CannonDebugRenderer/index.js'
import CameraController from '../CameraController/index.js'
import { world } from './world.js'

class SceneManager extends EventEmitter {
  constructor(canvas) {
    super()

    this.debug = CONFIG.DEBUG
    this.isTouchDevice = isTouchDevice()
    this.mode = ''
    // 0: default, can switch to any mode
    // 1: drag === moving camera: Can't click on an object or place an object
    // 2: highlight === hover on an object: Can't go to drag mode
    // 3: move === moving/adding an object: Can't go to drag mode
    // 4: edit === scale/rotate an object: Can't go to drag mode

    this.bind()
  }

  bind() {
    this.onWindowResize = this.onWindowResize.bind(this)
    this.onKeydown = this.onKeydown.bind(this)
    this.onMouseMove = this.onMouseMove.bind(this)
    this.onMouseDown = this.onMouseDown.bind(this)
    this.onMouseUp = this.onMouseUp.bind(this)
    this.onWheel = this.onWheel.bind(this)
    this.shapeLoaded = this.shapeLoaded.bind(this)
    this.addShape = this.addShape.bind(this)
    this.onScaleInput = this.onScaleInput.bind(this)
    this.colorObject = this.colorObject.bind(this)
    this.onBodyTouchMove = this.onBodyTouchMove.bind(this)
  }

  init(canvas) {
    this.canvas = canvas

    this.screenDimensions = {
      width: this.canvas.clientWidth,
      height: this.canvas.clientHeight
    }

    this.ui = {
      toolbarShapes: document.body.querySelector('[toolbar-shapes]')
    }

    this.preloadShapes()
    this.setUnits()

    this.initCannon()
    this.buildScene()
    this.buildRender()
    this.buildCamera()
    this.buildSceneSubjects()

    this.raycaster = new THREE.Raycaster()
    this.mouse = new THREE.Vector2()
    this.clock = new THREE.Clock()
    this.moveOffset = {
      x: 0,
      y: 0,
      z: 0
    }

    this.cameraCtrl.rotate('left', false, true)

    if (this.debug) {
      this.buildHelpers()
      this.cannonDebugRenderer = new THREE.CannonDebugRenderer( this.scene, this.world )
    }

    this.events()
  }

  preloadShapes() {
    LoaderManager.load({name: cubeConfig.NAME, normalMap: cubeConfig.NORMAL_MAP, obj: cubeConfig.OBJ})
    LoaderManager.load({name: archConfig.NAME, normalMap: archConfig.NORMAL_MAP, obj: archConfig.OBJ})
    LoaderManager.load({name: sphereConfig.NAME, normalMap: sphereConfig.NORMAL_MAP, obj: sphereConfig.OBJ})
    LoaderManager.load({name: treeConfig.NAME, normalMap: treeConfig.NORMAL_MAP, obj: treeConfig.OBJ, wrl: treeConfig.WRL})
  }

  initCannon() {
    this.world = world
  }

  buildScene() {
    this.scene = new THREE.Scene()
  }

  buildRender() {
    const { width, height } = this.screenDimensions
    this.renderer = new THREE.WebGLRenderer({
      canvas: this.canvas,
      antialias: true,
      alpha: true
    })
    this.renderer.setClearColor (0x000000, 1);
    const DPR = window.devicePixelRatio ? window.devicePixelRatio : 1
    this.renderer.setPixelRatio(DPR)
    this.renderer.setSize(width, height)
    this.renderer.gammaInput = true
    this.renderer.gammaOutput = true
    this.renderer.gammaFactor = 2.2
  }

  buildCamera() {
    this.cameraCtrl = new CameraController(this.screenDimensions, this.renderer.domElement)
  }

  buildHelpers() {
    const dir = new THREE.Vector3(0, 1, 0)
    // normalize the direction vector (convert to vector of length 1)
    dir.normalize()
    const origin = new THREE.Vector3(0, 0, 0)
    const length = 1
    const hex = 0xff00ff
    const arrowHelper = new THREE.ArrowHelper(dir, origin, length, hex)
    this.scene.add(arrowHelper)
    const gridHelper = new THREE.GridHelper(CONFIG.SCENE_SIZE, CONFIG.SCENE_SIZE / 10)
    this.scene.add(gridHelper)
  }

  buildSceneSubjects() {
    this.sceneSubjects = [new Lights(this.scene, this.world), new Terrain(this.scene, this.world)]
    this.lights = this.sceneSubjects[0]
    this.terrain = this.sceneSubjects[1]
  }

  events() {
    window.addEventListener('resize', this.onWindowResize, { passive: true })
    document.addEventListener('keydown', this.onKeydown)

    if (this.isTouchDevice) {
      this.canvas.addEventListener('touchstart', this.onMouseDown)
      document.body.addEventListener('touchend', this.onMouseUp)
      document.body.addEventListener('touchmove', this.onBodyTouchMove)
    } else {
      this.canvas.addEventListener('mousemove', this.onMouseMove)
      this.canvas.addEventListener('mousedown', this.onMouseDown)
      this.canvas.addEventListener('mouseup', this.onMouseUp)
      this.canvas.addEventListener('wheel', this.onWheel)
    }
  }

  // RAF
  update(now) {
    const { camera, controls } = this.cameraCtrl

    if (controls && controls.enabled) controls.update() // for damping

    this.world.step(CONFIG.TIMESTEP)
    for (let i = 0; i < this.sceneSubjects.length; i++) {
      this.sceneSubjects[i].update(this.cameraCtrl.camera.position)
    }

    if (this.cannonDebugRenderer) this.cannonDebugRenderer.update()

    // if we're in ghost mode and the selected object is on edges
    if (this.mode === 'move' && this.mouseInEdge && this.selectedSubject) {
      this.moveSelectedSubject()
      this.cameraCtrl.moveOnEdges(this.mouseInEdge)
    }

    // on camera rotating
    if (this.cameraCtrl.isRotating) {
      this.cameraCtrl.animateRotate(now)

      if (this.mode === 'edit' && this.activeSubject) {
        this.emit('move_camera')
      }
    }

    // on camera zooming
    if (this.cameraCtrl.isZooming) {
      this.cameraCtrl.animateZoom(now)

      if (this.mode === 'edit' && this.activeSubject) {
        this.emit('move_camera')
        this.activeSubject.updateRotatingCircle(this.cameraCtrl.camera.zoom)
      }
    }

    if (this.needsCollisionCheck && this.selectedSubject) {
      this.checkCollision()
      this.needsCollisionCheck = false
    }

    if (this.mode === 'edit' && this.activeSubject && this.activeSubject.isMoving) {
      this.emit('move_camera')
    }

    this.renderer.render(this.scene, camera)
  }

  // EVENTS

  onWindowResize() {
    this.setUnits()
    // Update camera
    this.cameraCtrl.camera.aspect = this.width / this.height
    this.cameraCtrl.camera.updateProjectionMatrix()

    // Update canvas size
    this.renderer.setSize(this.width, this.height)
  }

  onKeydown(e) {
    e.preventDefault()

    const elapsedTime = this.clock.getElapsedTime()

    switch (e.key) {
      case 'ArrowRight':
        this.rotate('right')
        break
      case 'ArrowLeft':
        this.rotate('left')
        break
      case 'Escape':
        this.bindEscape()
        break
      case 'Backspace':
        this.deleteSelected()
      default:
        break
    }

    for (let i = 0; i < this.sceneSubjects.length; i++) {
      if (typeof this.sceneSubjects[i].onKeydown === 'function') {
        this.sceneSubjects[i].onKeydown(e, elapsedTime, this.checkOverlap)
      }
    }
  }

  onMouseMove(e) {
    e.preventDefault()

    if (this.mouseState === 'down' && this.mode === '') {
      this.setMode('drag')
    }

    if (e) {
      const x = e.clientX || e.touches && e.touches[0].clientX
      const y = e.clientY || e.touches && e.touches[0].clientY

      this.mouse.x = (x / this.width) * 2 - 1
      this.mouse.y = -(y / this.height) * 2 + 1

      if (!this.selectedSubject && this.mode !== 'drag' && this.mode !== 'move' && this.mode !== 'edit') {
        // if not in drag or ghost mode

        const hit = this.getNearestObject()
        if (hit) {
          // if mode is neutral
          const subject = this.getSubjectfromMesh(hit.object)
          if (this.highlightedSubject !== subject) {
            this.highlightSubject(subject)
          }
        } else {
          if (this.highlightedSubject) {
            this.highlightSubject(false)
          }
        }

        this.mouseInEdge = null
      } else if (this.mode === 'move' && this.selectedSubject) {
        this.moveSelectedSubject()
        if (this.canDetectMouseInEdge) {
          this.detectMouseInEdge(e)
        }
      }
    }

    if (this.cameraCtrl.camera) this.raycaster.setFromCamera(this.mouse, this.cameraCtrl.camera)
  }

  onMouseDown(e) {
    e.preventDefault()
    if (e.type === 'touchstart') {
      this.mouse.x = (e.targetTouches[0].clientX / this.width) * 2 - 1
      this.mouse.y = -(e.targetTouches[0].clientY / this.height) * 2 + 1
      if (this.cameraCtrl.camera) this.raycaster.setFromCamera(this.mouse, this.cameraCtrl.camera)
    }

    this.mouseState = 'down'

    const hit = this.getNearestObject()
    if (
      hit.point &&
      (hit.object.geometry instanceof THREE.Geometry || hit.object.geometry instanceof THREE.BufferGeometry)
    ) {
      // eslint-disable-next-line max-len
      const newSelectedSubject = this.sceneSubjects.find(subject =>
        subject.mesh ? subject.mesh.uuid === hit.object.uuid : false
      )

      if (this.selectedSubject) {
        if (this.mode === 'edit') {
          const oldSelectedObject = this.selectedSubject
          this.setMode()
          setTimeout(() => {
            if (oldSelectedObject === newSelectedSubject) {
              this.selectSubject(newSelectedSubject, this.getCurrentPosOnPlane())
            }
          }, 10)
        } else {
          this.unselectSubject()
        }
      } else {
        this.selectSubject(newSelectedSubject, this.getCurrentPosOnPlane())
      }
    } else if (this.selectedSubject && this.mode === 'move') {
      this.unselectSubject()
    } else if (this.mode === 'edit') {
      this.setMode()
    }
  }

  onMouseUp(e) {
    if (e.type !== 'touchend') {
      e.preventDefault()
    }

    if (this.selectedSubject && this.mode === 'move') {
      this.activeSubject = this.selectedSubject
      this.setMode('edit')
    } else {
      this.setMode()
    }

    this.mouseState = 'up'
  }

<<<<<<< HEAD
  rotateCamera(e) {
    const el = e.currentTarget
    this.cameraCtrl.rotate(el.dataset.rotateCamera, this.terrain)
    this.pushButton(el)
    SoundManager.play("snowbox_zoom_rotate_camera")
  }

  zoom(e) {
    
    const el = e.currentTarget
    this.cameraCtrl.zoom(el.dataset.zoom)
    this.pushButton(el)
    SoundManager.play("snowbox_zoom_" + el.dataset.zoom)
=======
  onBodyTouchMove(e) {
    e.preventDefault()

    const currentTargetedElement = document.elementFromPoint(e.touches[0].pageX, e.touches[0].pageY)
    if (
      this.addingShape &&
      this.addingShape !== currentTargetedElement &&
      currentTargetedElement.parentElement != this.addingShape
    ) {
      const { addShape, shapeMaterial } = this.addingShape.dataset
      this.addShape(addShape, shapeMaterial)
      this.addingShape = false
    }

    if (this.mouseState === 'down' && this.mode === '') {
      this.setMode('drag')
    }

    this.onMouseMove(e)
>>>>>>> a49666f2
  }

  onWheel(e) {
    if (e.deltaY < 0) {
      this.cameraCtrl.rotate('left', true)
    } else if (e.deltaY > 0) {
      this.cameraCtrl.rotate('right', true)
    }

    if (this.mode === 'edit' && this.activeSubject) {
      this.emit('move_camera')
    }
  }

  // Events from UI
  colorObject(e) {
    const el = e.currentTarget
    if (this.activeSubject) {
      this.activeSubject.mesh.material.color = new THREE.Color(el.dataset.colorObject)
      this.activeSubject.mesh.material.needsUpdate = true

      this.activeSubject.materials.highlight.color = new THREE.Color(darken(el.dataset.colorObject, 15))
      this.activeSubject.materials.highlight.needsUpdate = true
      SoundManager.play("snowbox_pick_color")
    }
  }

  onScaleInput(e) {
    if (this.activeSubject && !this.selectedSubject) {
      this.selectedSubject = this.activeSubject
      this.selectedSubject.select()
    }

    if (this.selectedSubject) {
      this.selectedSubject.scale(e.target.value)
      this.needsCollisionCheck = true
      this.emit('scale_object')
    }
  }

  rotateObject(el) {
    const direction = el.dataset.rotateObject
    if (this.activeSubject && !this.selectedSubject) {
      this.selectedSubject = this.activeSubject
      this.selectedSubject.select()
    }
<<<<<<< HEAD
    if (this.selectedSubject) {
      this.selectedSubject.scale(e.target.value)
=======

    if (this.selectedSubject && this.mode === 'edit') {
      const angle = direction === 'right' || direction === 'bottom' ? toRadian(45) : toRadian(-45)
      this.selectedSubject.rotate(direction, angle, this.cameraCtrl.rotationY)
>>>>>>> a49666f2
      this.needsCollisionCheck = true
    }
    SoundManager.play('snowbox_scale', parseInt(e.target.value));
  }

  addShape(shape, material = 'snow') {
    let subject
    switch (shape) {
      case 'cube':
        subject = new Cube(this.scene, this.world, material)
        break
      case 'pyramid':
        subject = new Pyramid(this.scene, this.world, material)
        break
      case 'arch':
        subject = new Arch(this.scene, this.world, material)
        break
      case 'tree':
        subject = new Tree(this.scene, this.world, material)
        break
      case 'sphere':
        subject = new Sphere(this.scene, this.world, material)
        break
      default:
        break
    }

    subject.load(this.shapeLoaded)

    // prevent moving camera just after adding a shape
    this.canDetectMouseInEdge = false
    clearTimeout(this.canDetectMouseInEdgeTimeout)
    this.canDetectMouseInEdgeTimeout = setTimeout(() => {
      this.canDetectMouseInEdge = true
    }, 2000)
  }

  // others

  unselectSubject(unmove) {
    this.cameraCtrl.resetControls()

    if (!unmove) {
      this.selectedSubject.moveToGhost()
    }
    this.selectedSubject.unselect()

    this.terrain.removePositionMarker()

    this.selectedSubject = null

    SoundManager.play('snowbox_unselect_subject');
  }

  selectSubject(newSelectedSubject, offset) {
    this.setMode('move')

    const { x, z } = newSelectedSubject.body.position

    if (offset) {
      this.moveOffset = {
        x: x - offset.x,
        z: z - offset.z
      }
    }

    this.selectedSubject = newSelectedSubject

    this.selectedSubject.select()
    this.terrain.addPositionMarker(this.selectedSubject.body.position)

    SoundManager.play('snowbox_select_subject');
  }

  findNearestIntersectingObject(objects) {
    const hits = this.raycaster.intersectObjects(objects)
    const closest = hits.length > 0 ? hits[0] : false
    return closest
  }

  getCurrentPosOnPlane() {
    const hit = this.findNearestIntersectingObject([this.terrain.meshes[0]])
    if (hit) return hit.point
    return false
  }

  getNearestObject() {
    const objects = this.getObjectsList()

    return this.findNearestIntersectingObject(objects)
  }

  shapeLoaded(subject) {
    this.sceneSubjects.push(subject)
    this.selectSubject(subject)
    const pos = this.getCurrentPosOnPlane()
    subject.box.copy(subject.ghost.geometry.boundingBox).applyMatrix4(subject.ghost.matrixWorld)
    const y = 0.5 * (subject.box.max.y - subject.box.min.y)
    subject.moveTo(pos.x, y, pos.z)

    this.terrain.movePositionMarker(pos.x, pos.z)
  }

  move(direction, noMouseMove, elevateScale = CONFIG.ELEVATE_SCALE) {
    if (this.selectedSubject) {
      this.moveOffset.y = this.selectedSubject.ghost.position.y + (direction === 'up' ? elevateScale : -elevateScale)
      this.selectedSubject.moveTo(null, this.moveOffset.y, null)
      if (!noMouseMove) {
        this.onMouseMove()
      }
    }
  }

  getSubjectfromMesh(mesh) {
    return this.sceneSubjects.find(subject => (subject.mesh ? subject.mesh.uuid === mesh.uuid : false))
  }

  highlightSubject(subject, noDelay) {
    if (this.highlightedSubject) {
      this.highlightedSubject.unhighlight()
    }

    if (subject) {
      subject.highlight()
      this.highlightedSubject = subject
      this.setMode('highlight')
    } else if (subject === false) {
      this.highlightedSubject = null
      if (!this.cameraCtrl.isRotating) this.setMode()
    }
  }

  getObjectsList() {
    return this.sceneSubjects
      .filter(subject => subject.selectable)
      .map(subject => subject.mesh)
      .filter(object => object)
  }

  getObjectBoxesList(filter) {
    return this.sceneSubjects
      .filter(subject => subject.selectable)
      .map(subject => subject.box)
      .filter(box => box)
  }

  detectMouseInEdge(e) {
    const x = e.clientX
    const y = e.clientY

    if (x < this.edgesSize) {
      this.mouseInEdge = 'left'
    } else if (x > this.width - this.edgesSize) {
      this.mouseInEdge = 'right'
    } else if (y < this.edgesSize) {
      this.mouseInEdge = 'top'
    } else if (y > this.height - this.edgesSize) {
      this.mouseInEdge = 'bottom'
    } else {
      this.mouseInEdge = null
    }
  }

  getScreenPosition(obj) {
    const vector = new THREE.Vector3()

    const widthHalf = 0.5 * this.width
    const heightHalf = 0.5 * this.height

    obj.updateMatrixWorld()
    vector.setFromMatrixPosition(obj.matrixWorld)
    vector.project(this.cameraCtrl.camera)

    vector.x = ( vector.x * widthHalf ) + widthHalf
    vector.y = - ( vector.y * heightHalf ) + heightHalf

    return {
        x: vector.x,
        y: vector.y
    };
  }

  moveSelectedSubject() {
    this.checkCollision()
    const pos = this.getCurrentPosOnPlane()
    this.terrain.movePositionMarker(pos.x + this.moveOffset.x, pos.z + this.moveOffset.z)
    this.selectedSubject.moveTo(pos.x + this.moveOffset.x, null, pos.z + this.moveOffset.z)
  }

  checkCollision() {
    // if (this.mode === 'edit') return; // stop on edit
    const { ghost, box, mesh } = this.selectedSubject
    const boxes = this.getObjectBoxesList().filter(boxItem => box !== boxItem)
    const fakeBox = new THREE.Box3().copy(box)
    fakeBox.max.y -= CONFIG.ELEVATE_SCALE
    fakeBox.min.y -= CONFIG.ELEVATE_SCALE
    let moveDown = true
    let moveUp = false
    let elevateScale

    if (boxes.length > 0) {
      for (let index = 0; index < boxes.length; index++) {
        const boxItem = boxes[index]

        if (box.intersectsBox(boxItem)) {
          moveUp = true
          elevateScale = boxItem.max.y - box.min.y + 0.01
          break
        } else if (fakeBox.intersectsBox(boxItem)) {
          moveDown = false
        }
      }
    }

    if (box.min.y < 0) {
      moveUp = true
      elevateScale = -box.min.y
    }

    if (moveUp) {
      this.move('up', true, elevateScale)
    } else if (moveDown && fakeBox.min.y > 0) {
      this.move('down', true)
      this.checkCollision()
    }
  }

  setMode(mode = '') {
    const { controls } = this.cameraCtrl
    this.canvas.classList.remove('is-dragging')
    this.canvas.classList.remove('is-pointing')
<<<<<<< HEAD
    document.querySelector('.colors-ui').classList.remove('is-open')
=======
>>>>>>> a49666f2
    // console.log('mode', mode)

    // unselect any object when changing mode
    if (this.selectedSubject) {
      this.unselectSubject()
    }

    if (this.mode === 'edit') {
      // if previous mode was edit, clear edit tool
      if (this.activeSubject) {
        this.activeSubject.unsetEditTools()
        this.emit('leave_edit')
        this.activeSubject = null
      }
    }

    switch (mode) {
      default:
        controls.enabled = true // reset cameraCtrl.controls
        break
      case 'drag':
        this.canvas.classList.add('is-dragging')
        break
      case 'highlight':
        this.canvas.classList.add('is-pointing')
        controls.enabled = false // disable cameraCtrl.controls
        break
      case 'move':
        this.canvas.classList.add('is-dragging')
        controls.enabled = false // disable cameraCtrl.controls
        break
      case 'edit':
        if (this.activeSubject) {
          this.activeSubject.setEditTools(this.cameraCtrl.camera.zoom)
          setTimeout(() => {
            this.emit('enter_edit')
          }, 100)
        }
        controls.enabled = false // disable cameraCtrl.controls
        break
    }

    this.mode = mode
  }

  bindEscape() {
    if ((this.mode === 'move' && this.selectedSubject) || (this.mode === 'edit' && this.selectedSubject)) {
      if (!this.selectedSubject.mesh.visible && !this.wireframe) {
        this.deleteObject()
      } else {
        this.unselectSubject(true)
      }
    }
  }

  deleteSelected() {
    if ((this.mode === 'move' && this.selectedSubject) || (this.mode === 'edit' && this.selectedSubject)) {
      this.deleteObject()
    }
  }

  deleteObject() {
    this.sceneSubjects = this.sceneSubjects.filter(subject => subject !== this.selectedSubject)
    this.selectedSubject.delete()
    this.setMode()
    this.terrain.removePositionMarker()
    this.selectedSubject = null
  }

  setUnits() {
    this.width = window.innerWidth
    this.height = window.innerHeight - this.ui.toolbarShapes.offsetHeight

    this.edgesSize = CONFIG.EDGES_PERCENT_SIZE * this.width // based on screen size
  }
}

export default new SceneManager()<|MERGE_RESOLUTION|>--- conflicted
+++ resolved
@@ -359,21 +359,6 @@
     this.mouseState = 'up'
   }
 
-<<<<<<< HEAD
-  rotateCamera(e) {
-    const el = e.currentTarget
-    this.cameraCtrl.rotate(el.dataset.rotateCamera, this.terrain)
-    this.pushButton(el)
-    SoundManager.play("snowbox_zoom_rotate_camera")
-  }
-
-  zoom(e) {
-    
-    const el = e.currentTarget
-    this.cameraCtrl.zoom(el.dataset.zoom)
-    this.pushButton(el)
-    SoundManager.play("snowbox_zoom_" + el.dataset.zoom)
-=======
   onBodyTouchMove(e) {
     e.preventDefault()
 
@@ -393,7 +378,6 @@
     }
 
     this.onMouseMove(e)
->>>>>>> a49666f2
   }
 
   onWheel(e) {
@@ -440,15 +424,10 @@
       this.selectedSubject = this.activeSubject
       this.selectedSubject.select()
     }
-<<<<<<< HEAD
-    if (this.selectedSubject) {
-      this.selectedSubject.scale(e.target.value)
-=======
 
     if (this.selectedSubject && this.mode === 'edit') {
       const angle = direction === 'right' || direction === 'bottom' ? toRadian(45) : toRadian(-45)
       this.selectedSubject.rotate(direction, angle, this.cameraCtrl.rotationY)
->>>>>>> a49666f2
       this.needsCollisionCheck = true
     }
     SoundManager.play('snowbox_scale', parseInt(e.target.value));
@@ -680,10 +659,6 @@
     const { controls } = this.cameraCtrl
     this.canvas.classList.remove('is-dragging')
     this.canvas.classList.remove('is-pointing')
-<<<<<<< HEAD
-    document.querySelector('.colors-ui').classList.remove('is-open')
-=======
->>>>>>> a49666f2
     // console.log('mode', mode)
 
     // unselect any object when changing mode
