import { EventEmitter } from '../../event-emitter.js'
import { toRadian } from '../../utils/math.js'
import { darken } from '../../utils/colors.js'
import { isTouchDevice } from '../../helpers.js'

// Config
import CONFIG from './config.js'
import cubeConfig from '../Shapes/Cube/config.js'
import archConfig from '../Shapes/Arch/config.js'
import sphereConfig from '../Shapes/Sphere/config.js'
import treeConfig from '../Shapes/Tree/config.js'

// Managers
import LoaderManager from '../../managers/LoaderManager.js'

// SceneSubjects
import Lights from '../SceneSubjects/Lights/index.js'
import Terrain from '../SceneSubjects/Terrain/index.js'

// Shapes
import Cube from '../Shapes/Cube/index.js'
import Arch from '../Shapes/Arch/index.js'
import Tree from '../Shapes/Tree/index.js'
import Sphere from '../Shapes/Sphere/index.js'
import Pyramid from '../Shapes/Pyramid/index.js'

// Other
import '../CannonDebugRenderer/index.js'
import CameraController from '../CameraController/index.js'
import { world } from './world.js'

class SceneManager extends EventEmitter {
  constructor(canvas) {
    super()
    this.canvas = canvas

    this.isTouchDevice = isTouchDevice()

    // bind
    this.onWindowResize = this.onWindowResize.bind(this)
    this.onKeydown = this.onKeydown.bind(this)
    this.onMouseMove = this.onMouseMove.bind(this)
    this.onMouseDown = this.onMouseDown.bind(this)
    this.onMouseUp = this.onMouseUp.bind(this)
    this.onWheel = this.onWheel.bind(this)
    this.shapeLoaded = this.shapeLoaded.bind(this)
    this.rotateCamera = this.rotateCamera.bind(this)
    this.zoom = this.zoom.bind(this)
    this.addShape = this.addShape.bind(this)
    this.onScaleInput = this.onScaleInput.bind(this)
    this.colorObject = this.colorObject.bind(this)

    this.onGui = this.onGui.bind(this)
    this.onMaterialGui = this.onMaterialGui.bind(this)
    this.onPresetsGui = this.onPresetsGui.bind(this)
    this.onShapesGui = this.onShapesGui.bind(this)

    this.screenDimensions = {
      width: this.canvas.clientWidth,
      height: this.canvas.clientHeight
    }

    this.mode = ''
    // 0: default, can switch to any mode
    // 1: drag === moving camera: Can't click on an object or place an object
    // 2: highlight === hover on an object: Can't go to drag mode
    // 3: move === moving/adding an object: Can't go to drag mode
    // 4: edit === scale/rotate an object: Can't go to drag mode

    this.debug = CONFIG.DEBUG

    this.preloadShapes()
    this.setUnits()

    this.initCannon()
    this.buildScene()
    this.buildRender()
    this.buildCamera()
    this.buildSceneSubjects()

    this.raycaster = new THREE.Raycaster()
    this.mouse = new THREE.Vector2()
    this.clock = new THREE.Clock()
    this.moveOffset = {
      x: 0,
      y: 0,
      z: 0
    }

    this.cameraCtrl.rotate('left', this.terrain, false, true)

    if (this.debug) {
      this.initGui()
      this.buildHelpers()
      this.cannonDebugRenderer = new THREE.CannonDebugRenderer( this.scene, this.world )
    }

    this.events()
  }

  preloadShapes() {
    LoaderManager.load({name: cubeConfig.NAME, normalMap: cubeConfig.NORMAL_MAP, obj: cubeConfig.OBJ})
    LoaderManager.load({name: archConfig.NAME, normalMap: archConfig.NORMAL_MAP, obj: archConfig.OBJ})
    LoaderManager.load({name: sphereConfig.NAME, normalMap: sphereConfig.NORMAL_MAP, obj: sphereConfig.OBJ})
    LoaderManager.load({name: treeConfig.NAME, normalMap: treeConfig.NORMAL_MAP, obj: treeConfig.OBJ, wrl: treeConfig.WRL})
  }

  events() {
    window.addEventListener('resize', this.onWindowResize, { passive: true })
    document.addEventListener('keydown', this.onKeydown)

    if (this.isTouchDevice) {
      this.canvas.addEventListener('touchstart', this.onMouseDown)
      document.body.addEventListener('touchend', this.onMouseUp)
    } else {
      this.canvas.addEventListener('mousemove', this.onMouseMove)
      this.canvas.addEventListener('mousedown', this.onMouseDown)
      this.canvas.addEventListener('mouseup', this.onMouseUp)
      this.canvas.addEventListener('wheel', this.onWheel)
    }
  }

  initCannon() {
    this.world = world
  }

  buildScene() {
    this.scene = new THREE.Scene()
  }

  buildRender() {
    const { width, height } = this.screenDimensions
    this.renderer = new THREE.WebGLRenderer({
      canvas: this.canvas,
      antialias: true,
      alpha: true
    })
    const DPR = window.devicePixelRatio ? window.devicePixelRatio : 1
    this.renderer.setPixelRatio(DPR)
    this.renderer.setSize(width, height)
    this.renderer.gammaInput = true
    this.renderer.gammaOutput = true
    this.renderer.gammaFactor = 2.2
  }

  buildCamera() {
    this.cameraCtrl = new CameraController(this.screenDimensions, this.renderer.domElement)
  }

  buildHelpers() {
    const dir = new THREE.Vector3(0, 1, 0)
    // normalize the direction vector (convert to vector of length 1)
    dir.normalize()
    const origin = new THREE.Vector3(0, 0, 0)
    const length = 1
    const hex = 0xff00ff
    const arrowHelper = new THREE.ArrowHelper(dir, origin, length, hex)
    this.scene.add(arrowHelper)
    const gridHelper = new THREE.GridHelper(CONFIG.SCENE_SIZE, CONFIG.SCENE_SIZE / 10)
    this.scene.add(gridHelper)
  }

  buildSceneSubjects() {
    this.sceneSubjects = [new Lights(this.scene, this.world), new Terrain(this.scene, this.world)]
    this.lights = this.sceneSubjects[0]
    this.terrain = this.sceneSubjects[1]
  }

  update(now) {
    const { camera, controls } = this.cameraCtrl

    if (controls && controls.enabled) controls.update() // for damping

    this.world.step(CONFIG.TIMESTEP)
    for (let i = 0; i < this.sceneSubjects.length; i++) {
      this.sceneSubjects[i].update(this.cameraCtrl.camera.position)
    }

    if (this.cannonDebugRenderer) this.cannonDebugRenderer.update()

    // if we're in ghost mode and the selected object is on edges
    if (this.mode === 'move' && this.mouseInEdge && this.selectedSubject) {
      this.moveSelectedSubject()
      this.cameraCtrl.moveOnEdges(this.mouseInEdge)
    }

    // on camera rotating
    if (this.cameraCtrl.isRotating) {
      this.cameraCtrl.animateRotate(now)

      if (this.mode === 'edit' && this.activeSubject) {
        this.emit('move_camera')
      }
    }

    // on camera zooming
    if (this.cameraCtrl.isZooming) {
      this.cameraCtrl.animateZoom(now)

      if (this.mode === 'edit' && this.activeSubject) {
        this.emit('move_camera')
        this.activeSubject.updateRotatingCircle(this.cameraCtrl.camera.zoom)
      }
    }

    if (this.needsCollisionCheck && this.selectedSubject) {
      this.checkCollision()
      this.needsCollisionCheck = false
    }

    if (this.mode === 'edit' && this.activeSubject && this.activeSubject.isMoving) {
      this.emit('move_camera')
    }

    this.renderer.render(this.scene, camera)
  }

  // EVENTS

  onWindowResize() {
    this.setUnits()
    // Update camera
    this.cameraCtrl.camera.aspect = this.width / this.height
    this.cameraCtrl.camera.updateProjectionMatrix()

    // Update canvas size
    this.renderer.setSize(this.width, this.height)
  }

  onKeydown(e) {
    e.preventDefault()

    const elapsedTime = this.clock.getElapsedTime()

    switch (e.key) {
      case 'ArrowRight':
        this.rotate('right')
        break
      case 'ArrowLeft':
        this.rotate('left')
        break
      case 'Escape':
        this.bindEscape()
        break
      case 'Backspace':
        this.deleteSelected()
      default:
        break
    }

    for (let i = 0; i < this.sceneSubjects.length; i++) {
      if (typeof this.sceneSubjects[i].onKeydown === 'function') {
        this.sceneSubjects[i].onKeydown(e, elapsedTime, this.checkOverlap)
      }
    }
  }

  onMouseMove(e) {
    e.preventDefault()

    if (this.mouseState === 'down' && this.mode === '') {
      this.setMode('drag')
    }

    if (e) {
      const x = e.clientX || e.touches && e.touches[0].clientX
      const y = e.clientY || e.touches && e.touches[0].clientY

      this.mouse.x = (x / this.width) * 2 - 1
      this.mouse.y = -(y / this.height) * 2 + 1

      if (!this.selectedSubject && this.mode !== 'drag' && this.mode !== 'move' && this.mode !== 'edit') {
        // if not in drag or ghost mode

        const hit = this.getNearestObject()
        if (hit) {
          // if mode is neutral
          const subject = this.getSubjectfromMesh(hit.object)
          if (this.highlightedSubject !== subject) {
            this.highlightSubject(subject)
          }
        } else {
          if (this.highlightedSubject) {
            this.highlightSubject(false)
          }
        }

        this.mouseInEdge = null
      } else if (this.mode === 'move' && this.selectedSubject) {
        this.moveSelectedSubject()
        this.detectMouseInEdge(e)
      }
    }

    if (this.cameraCtrl.camera) this.raycaster.setFromCamera(this.mouse, this.cameraCtrl.camera)
  }

  onMouseDown(e) {
    e.preventDefault()
    if (e.type === 'touchstart') {
      this.mouse.x = (e.targetTouches[0].clientX / this.width) * 2 - 1
      this.mouse.y = -(e.targetTouches[0].clientY / this.height) * 2 + 1
      if (this.cameraCtrl.camera) this.raycaster.setFromCamera(this.mouse, this.cameraCtrl.camera)
    }

    this.mouseState = 'down'

    const hit = this.getNearestObject()
    if (
      hit.point &&
      (hit.object.geometry instanceof THREE.Geometry || hit.object.geometry instanceof THREE.BufferGeometry)
    ) {
      // eslint-disable-next-line max-len
      const newSelectedSubject = this.sceneSubjects.find(subject =>
        subject.mesh ? subject.mesh.uuid === hit.object.uuid : false
      )

      if (this.selectedSubject) {
        if (this.mode === 'edit') {
          const oldSelectedObject = this.selectedSubject
          this.setMode()
          setTimeout(() => {
            if (oldSelectedObject === newSelectedSubject) {
              this.selectSubject(newSelectedSubject, this.getCurrentPosOnPlane())
            }
          }, 10)
        } else {
          this.unselectSubject()
        }
      } else {
        this.selectSubject(newSelectedSubject, this.getCurrentPosOnPlane())
      }
    } else if (this.selectedSubject && this.mode === 'move') {
      this.unselectSubject()
    } else if (this.mode === 'edit') {
      this.setMode()
    }
  }

  onMouseUp(e) {
    if (e.type !== 'touchend') {
      e.preventDefault()
    }

    if (this.selectedSubject && this.mode === 'move') {
      this.activeSubject = this.selectedSubject
      this.setMode('edit')
    } else {
      this.setMode()
    }

    this.mouseState = 'up'
  }

  rotateCamera(e) {
    const el = e.currentTarget
    this.cameraCtrl.rotate(el.dataset.rotateCamera, this.terrain)
    this.pushButton(el)
  }

  zoom(e) {
    const el = e.currentTarget
    this.cameraCtrl.zoom(el.dataset.zoom)
    this.pushButton(el)
  }

  pushButton(el) {
    el.classList.add('is-clicked')
    setTimeout(() => {
      el.classList.remove('is-clicked')
    }, 200)
  }

  colorObject(e) {
    const el = e.currentTarget
    if (this.activeSubject) {
      this.activeSubject.mesh.material.color = new THREE.Color(el.dataset.colorObject)
      this.activeSubject.mesh.material.needsUpdate = true

      this.activeSubject.materials.highlight.color = new THREE.Color(darken(el.dataset.colorObject, 15))
      this.activeSubject.materials.highlight.needsUpdate = true
    }
  }

  onWheel(e) {
    if (e.deltaY < 0) {
      this.cameraCtrl.rotate('left', this.terrain, true)
    } else if (e.deltaY > 0) {
      this.cameraCtrl.rotate('right', this.terrain, true)
    }

    if (this.mode === 'edit' && this.activeSubject) {
      this.emit('move_camera')
    }
  }

  onScaleInput(e) {
    if (this.activeSubject && !this.selectedSubject) {
      this.selectedSubject = this.activeSubject
      this.selectedSubject.select()
    }

    if (this.selectedSubject) {
      this.selectedSubject.scale(e.target.value)
      this.needsCollisionCheck = true
      this.emit('scale_object')
    }
  }

  // others

  unselectSubject(unmove) {
    window.santaApp.fire('sound-trigger', 'snowbox_unselect_subject');
    this.cameraCtrl.resetControls(this.terrain)

    if (!unmove) {
      this.selectedSubject.moveToGhost()
    }
    this.selectedSubject.unselect()

    this.terrain.removePositionMarker()

    this.selectedSubject = null
  }

  selectSubject(newSelectedSubject, offset) {
<<<<<<< HEAD
=======
    window.santaApp.fire('sound-trigger', 'snowbox_select_subject');
    if (this.mode === 'edit') {
      this.unsetEditMode()
    }
>>>>>>> fe167672
    this.setMode('move')

    const { x, z } = newSelectedSubject.body.position

    if (offset) {
      this.moveOffset = {
        x: x - offset.x,
        z: z - offset.z
      }
    }

    this.selectedSubject = newSelectedSubject

    this.selectedSubject.select()
    this.terrain.addPositionMarker(this.selectedSubject.body.position)
  }

  findNearestIntersectingObject(objects) {
    const hits = this.raycaster.intersectObjects(objects)
    const closest = hits.length > 0 ? hits[0] : false
    return closest
  }

  getCurrentPosOnPlane() {
    const hit = this.findNearestIntersectingObject([this.terrain.meshes[0]])
    if (hit) return hit.point
    return false
  }

  getNearestObject() {
    const objects = this.getObjectsList()

    return this.findNearestIntersectingObject(objects)
  }

  addShape(shape, material = 'snow') {
    let subject
    switch (shape) {
      case 'cube':
        subject = new Cube(this.scene, this.world, material)
        break
      case 'pyramid':
        subject = new Pyramid(this.scene, this.world, material)
        break
      case 'arch':
        subject = new Arch(this.scene, this.world, material)
        break
      case 'tree':
        subject = new Tree(this.scene, this.world, material)
        break
      case 'sphere':
        subject = new Sphere(this.scene, this.world, material)
        break
      default:
        break
    }

    subject.load(this.shapeLoaded)
  }

  shapeLoaded(subject) {
    this.sceneSubjects.push(subject)
    this.selectSubject(subject)
    const pos = this.getCurrentPosOnPlane()
    subject.box.copy(subject.ghost.geometry.boundingBox).applyMatrix4(subject.ghost.matrixWorld)
    const y = 0.5 * (subject.box.max.y - subject.box.min.y)
    subject.moveTo(pos.x, y, pos.z)

    this.terrain.movePositionMarker(pos.x, pos.z)
  }

  move(direction, noMouseMove, elevateScale = CONFIG.ELEVATE_SCALE) {
    if (this.selectedSubject) {
      this.moveOffset.y = this.selectedSubject.ghost.position.y + (direction === 'up' ? elevateScale : -elevateScale)
      this.selectedSubject.moveTo(null, this.moveOffset.y, null)
      if (!noMouseMove) {
        this.onMouseMove()
      }
    }
  }

  rotateObject(el) {
    const direction = el.dataset.rotateObject
    if (this.activeSubject && !this.selectedSubject) {
      this.selectedSubject = this.activeSubject
      this.selectedSubject.select()
    }

    if (this.selectedSubject && this.mode === 'edit') {
      const angle = direction === 'right' || direction === 'bottom' ? toRadian(45) : toRadian(-45)
      this.selectedSubject.rotate(direction, angle, this.cameraCtrl.rotationY)
      this.needsCollisionCheck = true
    }
  }

  getSubjectfromMesh(mesh) {
    return this.sceneSubjects.find(subject => (subject.mesh ? subject.mesh.uuid === mesh.uuid : false))
  }

  highlightSubject(subject, noDelay) {
    if (this.highlightedSubject) {
      this.highlightedSubject.unhighlight()
    }

    if (subject) {
      subject.highlight()
      this.highlightedSubject = subject
      this.setMode('highlight')
    } else if (subject === false) {
      this.highlightedSubject = null
      if (!this.cameraCtrl.isRotating) this.setMode()
    }
  }

  getObjectsList() {
    return this.sceneSubjects
      .filter(subject => subject.selectable)
      .map(subject => subject.mesh)
      .filter(object => object)
  }

  getObjectBoxesList(filter) {
    return this.sceneSubjects
      .filter(subject => subject.selectable)
      .map(subject => subject.box)
      .filter(box => box)
  }

  detectMouseInEdge(e) {
    const x = e.clientX
    const y = e.clientY

    if (x < this.edgesSize) {
      this.mouseInEdge = 'left'
    } else if (x > this.width - this.edgesSize) {
      this.mouseInEdge = 'right'
    } else if (y < this.edgesSize) {
      this.mouseInEdge = 'top'
    } else if (y > this.height - this.edgesSize) {
      this.mouseInEdge = 'bottom'
    } else {
      this.mouseInEdge = null
    }
  }

  getScreenPosition(obj) {
    const vector = new THREE.Vector3()

    const widthHalf = 0.5 * this.width
    const heightHalf = 0.5 * this.height

    obj.updateMatrixWorld()
    vector.setFromMatrixPosition(obj.matrixWorld)
    vector.project(this.cameraCtrl.camera)

    vector.x = ( vector.x * widthHalf ) + widthHalf
    vector.y = - ( vector.y * heightHalf ) + heightHalf

    return {
        x: vector.x,
        y: vector.y
    };
  }

  moveSelectedSubject() {
    this.checkCollision()
    const pos = this.getCurrentPosOnPlane()
    this.terrain.movePositionMarker(pos.x + this.moveOffset.x, pos.z + this.moveOffset.z)
    this.selectedSubject.moveTo(pos.x + this.moveOffset.x, null, pos.z + this.moveOffset.z)
  }

  checkCollision() {
    // if (this.mode === 'edit') return; // stop on edit
    const { ghost, box, mesh } = this.selectedSubject
    const boxes = this.getObjectBoxesList().filter(boxItem => box !== boxItem)
    const fakeBox = new THREE.Box3().copy(box)
    fakeBox.max.y -= CONFIG.ELEVATE_SCALE
    fakeBox.min.y -= CONFIG.ELEVATE_SCALE
    let moveDown = true
    let moveUp = false
    let elevateScale

    if (boxes.length > 0) {
      for (let index = 0; index < boxes.length; index++) {
        const boxItem = boxes[index]

        if (box.intersectsBox(boxItem)) {
          moveUp = true
          elevateScale = boxItem.max.y - box.min.y + 0.01
          break
        } else if (fakeBox.intersectsBox(boxItem)) {
          moveDown = false
        }
      }
    }

    if (box.min.y < 0) {
      moveUp = true
      elevateScale = -box.min.y
    }

    if (moveUp) {
      this.move('up', true, elevateScale)
    } else if (moveDown && fakeBox.min.y > 0) {
      this.move('down', true)
      this.checkCollision()
    }
  }

  setMode(mode = '') {
    const { controls } = this.cameraCtrl
    this.canvas.classList.remove('is-dragging')
    this.canvas.classList.remove('is-pointing')
    document.querySelector('.colors-ui').classList.remove('is-open')
    // console.log('mode', mode)

    // unselect any object when changing mode
    if (this.selectedSubject) {
      this.unselectSubject()
    }

    if (this.mode === 'edit') {
      // if previous mode was edit, clear edit tool
      if (this.activeSubject) {
        this.activeSubject.unsetEditTools()
        this.emit('leave_edit')
        this.activeSubject = null
      }
    }

    switch (mode) {
      default:
        controls.enabled = true // reset cameraCtrl.controls
        break
      case 'drag':
        this.canvas.classList.add('is-dragging')
        break
      case 'highlight':
        this.canvas.classList.add('is-pointing')
        controls.enabled = false // disable cameraCtrl.controls
        break
      case 'move':
        this.canvas.classList.add('is-dragging')
        controls.enabled = false // disable cameraCtrl.controls
        break
      case 'edit':
        if (this.activeSubject) {
          this.activeSubject.setEditTools(this.cameraCtrl.camera.zoom)
          setTimeout(() => {
            this.emit('enter_edit')
          }, 100)
        }
        controls.enabled = false // disable cameraCtrl.controls
        break
    }

    this.mode = mode
  }

  bindEscape() {
    if ((this.mode === 'move' && this.selectedSubject) || (this.mode === 'edit' && this.selectedSubject)) {
      if (!this.selectedSubject.mesh.visible && !this.wireframe) {
        this.deleteObject()
      } else {
        this.unselectSubject(true)
      }
    }
  }

  deleteSelected() {
    if ((this.mode === 'move' && this.selectedSubject) || (this.mode === 'edit' && this.selectedSubject)) {
      this.deleteObject()
    }
  }

  deleteObject() {
    this.sceneSubjects = this.sceneSubjects.filter(subject => subject !== this.selectedSubject)
    this.selectedSubject.delete()
    this.setMode()
    this.terrain.removePositionMarker()
    this.selectedSubject = null
  }

  setUnits() {
    this.width = window.innerWidth
    this.height = window.innerHeight

    this.edgesSize = CONFIG.EDGES_PERCENT_SIZE * this.width // based on screen size
  }

  // GUI
  initGui() {
    this.gui = new dat.GUI()

    this.guiController = {
      lightIntensity: 0.5,
      material: 'toon',
      shininess: 1,
      roughness: 1,
      metalness: 1,
      presets: 3,
      cubeMass: 20,
      ice_color: '#56b8e1',
      terrain_color: '#d2d2d2'
    }

    this.guiMetalness = this.gui.add(this.guiController, 'metalness', 0.0, 2.0).onChange(this.onGui)
    this.guiRoughness = this.gui.add(this.guiController, 'roughness', 0.0, 2.0).onChange(this.onGui)
    this.guiShininess = this.gui.add(this.guiController, 'shininess', 0, 100).onChange(this.onGui)
    this.gui.add(this.guiController, 'lightIntensity', 0.0, 2.5).onChange(this.onGui)
    this.gui.add(this.guiController, 'material', ['phong', 'standard', 'toon']).onChange(this.onMaterialGui)
    this.gui.add(this.guiController, 'presets', [1, 2, 3]).onChange(this.onPresetsGui)
    this.gui.add(this.guiController, 'cubeMass', 0, 50).onChange(this.onGui)
    this.gui.addColor(this.guiController, 'ice_color').onChange(this.onGui)
    this.gui.addColor(this.guiController, 'terrain_color').onChange(this.onGui)

    this.guiRoughness.domElement.classList.add('disabled')
    this.guiMetalness.domElement.classList.add('disabled')
  }

  onGui() {
    cubeConfig.MASS = this.guiController.cubeMass
    this.scene.spotLight.intensity = this.guiController.lightIntensity

    let material
    const list = this.getObjectsList()
    list.forEach(mesh => {
      material = mesh.material
    })

    if (material) this.updateMaterial(material)

    this.terrain.mesh.material.color = new THREE.Color(this.guiController.terrain_color)
  }

  onMaterialGui() {
    this.guiShininess.domElement.classList.remove('disabled')
    this.guiRoughness.domElement.classList.remove('disabled')
    this.guiMetalness.domElement.classList.remove('disabled')

    let material

    switch (this.guiController.material) {
      case 'phong':
        material = new THREE.MeshPhongMaterial()
        this.guiRoughness.domElement.classList.add('disabled')
        this.guiMetalness.domElement.classList.add('disabled')
        break
      case 'standard':
        material = new THREE.MeshStandardMaterial()
        this.guiShininess.domElement.classList.add('disabled')
        break
      case 'toon':
        material = new THREE.MeshToonMaterial()
        this.guiRoughness.domElement.classList.add('disabled')
        this.guiMetalness.domElement.classList.add('disabled')
        break
    }

    this.updateMaterial(material)
  }

  onPresetsGui() {
    this.guiShininess.domElement.classList.remove('disabled')
    this.guiRoughness.domElement.classList.remove('disabled')
    this.guiMetalness.domElement.classList.remove('disabled')

    let material

    switch (this.guiController.presets) {
      case '1':
        material = new THREE.MeshPhongMaterial()
        this.guiRoughness.domElement.classList.add('disabled')
        this.guiMetalness.domElement.classList.add('disabled')
        this.guiController.shininess = 865
        this.guiController.lightIntensity = 0.4
        this.guiController.material = 'phong'
        break
      case '2':
        material = new THREE.MeshStandardMaterial()
        this.guiShininess.domElement.classList.add('disabled')
        this.guiController.roughness = 0.3
        this.guiController.metalness = 0.3
        this.guiController.lightIntensity = 0.8
        this.guiController.material = 'standard'
        break
      case '3':
        material = new THREE.MeshToonMaterial()
        this.guiRoughness.domElement.classList.add('disabled')
        this.guiMetalness.domElement.classList.add('disabled')
        this.guiController.shininess = 345
        this.guiController.lightIntensity = 0.2
        this.guiController.material = 'toon'
        break
    }

    this.updateMaterial(material)

    for (var i in this.gui.__controllers) {
      this.gui.__controllers[i].updateDisplay()
    }
  }

  onShapesGui() {
    const index = parseInt(this.guiController.shapes) - 1
    this.mesh.geometry = this.shapes[index].geometry
    this.currentShape = index

    this.updateMaterial()
  }

  updateMaterial(material) {
    material.color = new THREE.Color(this.guiController.ice_color)
    material.shininess = this.guiController.shininess
    material.roughness = this.guiController.roughness
    material.metalness = this.guiController.metalness
    material.needsUpdate = true

    const list = this.getObjectsList()

    list.forEach(mesh => {
      mesh.material = material
    })

    this.scene.spotLight.intensity = this.guiController.lightIntensity
  }
}

export default SceneManager<|MERGE_RESOLUTION|>--- conflicted
+++ resolved
@@ -399,7 +399,7 @@
       this.selectedSubject = this.activeSubject
       this.selectedSubject.select()
     }
-
+    window.santaApp.fire('sound-trigger', 'snowbox_scale', parseInt(e.target.value));
     if (this.selectedSubject) {
       this.selectedSubject.scale(e.target.value)
       this.needsCollisionCheck = true
@@ -424,13 +424,7 @@
   }
 
   selectSubject(newSelectedSubject, offset) {
-<<<<<<< HEAD
-=======
     window.santaApp.fire('sound-trigger', 'snowbox_select_subject');
-    if (this.mode === 'edit') {
-      this.unsetEditMode()
-    }
->>>>>>> fe167672
     this.setMode('move')
 
     const { x, z } = newSelectedSubject.body.position
