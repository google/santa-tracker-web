--- conflicted
+++ resolved
@@ -33,15 +33,12 @@
 
     /** @type { boolean } */
     this.trainIsMoving = false;
-<<<<<<< HEAD
-=======
 
     this.currentUserEvent = UserEvents.NONE;
 
     // TODO: breakout into helper class
     this.playerElfState = app.PlayerElfStates.READY;
     this.animateCooldown = 0;
->>>>>>> 1dbfac7b
   }
 
   cleanUp() {
@@ -57,11 +54,8 @@
       this.scene.update(deltaSeconds);
       this.scoreboard.onFrame(deltaSeconds);
     }
-<<<<<<< HEAD
-=======
     // TODO: update present system so that a new present appears only
     // when elf is ready again
->>>>>>> 1dbfac7b
     this.presentSystem.update(deltaSeconds);
 
     // TODO: break out into helper class
@@ -120,13 +114,8 @@
         window.santaApp.fire('sound-trigger', 'bl_score_red');
 
         this.scoreboard.addScore(100);
-<<<<<<< HEAD
         // Start the train if it isn't already moving. Ok to call this multiple times.
         this.startTrain();
-=======
-        // Start the train if it isn't already moving.
-        this.trainIsMoving = true;
->>>>>>> 1dbfac7b
       }
     }
   }
