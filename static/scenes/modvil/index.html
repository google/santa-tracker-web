<!DOCTYPE html>
<html>
<head>
  <meta charset="utf-8" />
  <meta http-equiv="X-UA-Compatible" content="IE=edge" />
  <meta name="viewport" content="width=device-width, initial-scale=1" />
  <link rel="stylesheet" href="//fonts.googleapis.com/css?family=Lobster|Google+Sans:400,500,700" />
  <link rel="stylesheet" href="index.css" />

  <script src="../../node_modules/@webcomponents/webcomponentsjs/webcomponents-loader.js"></script>
</head>
<body>

<script type="module">
import api from '../../src/scene/api.js';
import '../../src/polyfill/css.js';  // FIXME: should be included centrally?
import '../../src/elements/santa-card.js';
import '../../src/elements/santa-weather.js';
import * as helpers from './helpers.js';
import {loadAnimation} from '../../src/deps/lottie.js';


api.preload.sounds('village_load_sounds');
api.preload.sounds('generic_load_sounds');
api.config({
  scroll: true,
  sound: ['music_start_village', 'village_start'],
});


/**
 * Describes each village module and its static/animated parts.
 */
const moduleDefs = [
  {
    id: 'transithub',
    parts: ['static', 'loop', 'scroll'],
  },
  {
    id: 'sciencelab',
    parts: ['static', 'loop', 'scroll'],
  },
  {
    id: 'kitchen',
    parts: ['static', 'loop', 'static', 'scroll'],
  },
  {
    id: 'greenhouse',
    parts: ['static', 'loop', 'scroll', 'static'],
  },
  {
    id: 'nursery',
    parts: ['static', 'loop', 'scroll'],
  },
  {
    id: 'toymaking',
    parts: ['static', 'static', 'scroll', 'static'],
  },
  {
    id: 'wrapping',
    parts: ['static', 'loop', 'scroll', 'static'],
  },
  {
    id: 'android',
    parts: ['static', 'loop'],
  }
];

/**
 * Finds the ratio of scrolling that this element should display at.
 */
function ratioForModule(el) {
  const se = document.scrollingElement;
  const topScroll = se.scrollTop;

  // The start of this element is effectively min window height (can't scroll above this point).
  const effectiveStart = Math.max(0, el.offsetTop - window.innerHeight);
  const effectiveEnd = Math.min(se.offsetHeight - window.innerHeight, el.offsetTop + el.offsetHeight);

  const ratio = (topScroll - effectiveStart) / (effectiveEnd - effectiveStart);

  if (ratio <= 0.0) {
    return 0.0;
  } else if (ratio >= 1.0) {
    return 1.0;
  }

  // This creates more of a cubic-bezier style transform (although it's quite subtle).
  return (Math.sin((ratio - 0.5) * Math.PI) + 1) * 0.5;
}

function moduleIsVisible(el) {
  const se = document.scrollingElement;
  const top = se.scrollTop;
  const bottom = se.scrollTop + window.innerHeight;

  if (el.offsetTop + window.innerHeight >= top) {
    return el.offsetTop < bottom;
  }
  return false;
}

async function prepareModules() {
  const main = document.querySelector('main');
  const scrollables = new Map();
  const last = main.lastElementChild;

  for (const {id, parts} of moduleDefs) {
    const container = document.createElement('div');
    container.className = 'module';
    container.setAttribute('id', `module--${id}`);
    main.insertBefore(container, last);

    const animations = parts.map((type, index) => {
      const base = `img/modules/${id}/${index}`;
      const zIndex = -(100 - index);

      if (type === 'static') {
        const img = document.createElement('img');
        img.src = `${base}.svg`;
        container.append(img);
        img.style.zIndex = zIndex;
        // TODO: preload
        return null;
      }
<<<<<<< HEAD
      
      const frame = Math.min(frames, Math.max(0.0, frames * outputRatio));
      anim.goToAndStop(frame, true);

      api.play('village_scroll', name, outputRatio);

    };
  });
  const done = await Promise.all(all);
=======

      const options = {
        container,
        loop: (type === 'loop'),
      };
      const anim = loadAnimation(`${base}.json`, options);
      anim.renderer.svgElement.style.zIndex = zIndex;
>>>>>>> 0bf55153

      // TODO: preload
      return anim;
    }).filter(Boolean);

    scrollables.set(container, animations);
  }

  helpers.installAdjustHandler(() => {
    scrollables.forEach((animations, container) => {
      const visible = moduleIsVisible(container);
      const ratio = visible ? ratioForModule(container) : -1.0;

      animations.forEach((anim) => {
        if (anim.loop) {
          // This should loop, but only if visible.
          if (visible === anim.isPaused) {
            visible ? anim.play() : anim.pause();
          }
          return;
        }

        if (!visible) {
          return;
        }

        // Otherwise, this is a scroll target.
        const frames = anim.getDuration(true);
        const frame = Math.min(frames, Math.max(0.0, frames * ratio));
        anim.goToAndStop(frame, true);
      });
    });
  });
}

api.preload.wait(prepareModules());

const playButton = document.getElementById('play');

playButton.addEventListener('click', (ev) => {
  playButton.classList.add('active');
  api.go('codelab');
});
playButton.addEventListener('mousedown', () => {
  api.play('generic_button_click');
});
playButton.addEventListener('touchdown', () => {
  api.play('generic_button_click');
});



api.ready(async () => {

});

</script>

<div id="top">
  <santa-weather></santa-weather>
  <header>
    <div id="ornament"></div>
    <h1 msgid="santatracker"></h1>
    <button id="play"><span msgid="play"></span></button>
  </header>
  <div id="newtoday">
    <span msgid="newtoday"></span>
    <santa-card scene="elfmaker"></santa-card>
  </div>
</div>

<div id="modules">
  <div class="sidebar left"></div>
  <main>
    <div class="module" id="module--footer">
      <img src="img/footer.svg" />
    </div>
  </main>
  <div class="sidebar right"></div>
</div>

<footer>
</footer>

</body>
</html><|MERGE_RESOLUTION|>--- conflicted
+++ resolved
@@ -21,7 +21,7 @@
 
 
 api.preload.sounds('village_load_sounds');
-api.preload.sounds('generic_load_sounds');
+api.preload.sounds('elfmaker_load_sounds');  // TODO: for generic_button_click
 api.config({
   scroll: true,
   sound: ['music_start_village', 'village_start'],
@@ -123,17 +123,6 @@
         // TODO: preload
         return null;
       }
-<<<<<<< HEAD
-      
-      const frame = Math.min(frames, Math.max(0.0, frames * outputRatio));
-      anim.goToAndStop(frame, true);
-
-      api.play('village_scroll', name, outputRatio);
-
-    };
-  });
-  const done = await Promise.all(all);
-=======
 
       const options = {
         container,
@@ -141,7 +130,6 @@
       };
       const anim = loadAnimation(`${base}.json`, options);
       anim.renderer.svgElement.style.zIndex = zIndex;
->>>>>>> 0bf55153
 
       // TODO: preload
       return anim;
