$mobile-height: 500px;
$mobile-width: 768px;

$grid-unit-size: 50px;
$present-width: 2;
$present-height: 2;
$table-width: 3;
$table-height: 2;

$gui-z-index: 100;
$player-z-index: 10;
$fence-z-index: 20;

$color-white: #ffffff;
$color-green: #1a844b;
$color-yellow: #f9d231;
<<<<<<< HEAD
$color-gold: #F8C328;
$color-brown: #E7AD05;
=======
$color-gold: #f8c328;
>>>>>>> 1e394dce

$toy-types: ('car': 2, 'robot': 3, 'rocket': 4, 'teddy': 3);

$font-google-sans: 'Google Sans', sans-serif;
$font-lobster: 'Lobster', sans-serif;

$box-shadow: 2px 4px rgba(0,0,0, 0.15);<|MERGE_RESOLUTION|>--- conflicted
+++ resolved
@@ -14,12 +14,8 @@
 $color-white: #ffffff;
 $color-green: #1a844b;
 $color-yellow: #f9d231;
-<<<<<<< HEAD
-$color-gold: #F8C328;
-$color-brown: #E7AD05;
-=======
 $color-gold: #f8c328;
->>>>>>> 1e394dce
+$color-brown: #e7ad05;
 
 $toy-types: ('car': 2, 'robot': 3, 'rocket': 4, 'teddy': 3);
 
