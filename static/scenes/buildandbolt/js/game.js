<<<<<<< HEAD
goog.provide('app.Game')

goog.require('Constants')
goog.require('Levels')

goog.require('app.Board')
goog.require('app.ControlsManager')
goog.require('app.Countdown')
goog.require('app.Entity')
goog.require('app.Fence')
goog.require('app.Gui')
goog.require('app.Ice')
goog.require('app.LevelManager')
goog.require('app.Penguin')
goog.require('app.Pit')
goog.require('app.Platform')
goog.require('app.Player')
goog.require('app.PresentBox')
goog.require('app.ScoreManager')
goog.require('app.ScoreScreen')
goog.require('app.Table')
goog.require('app.ToysBoard')
goog.require('app.Walkthrough')
goog.require('app.Wall')
goog.require('app.shared.utils')
goog.require('app.shared.Gameover')
goog.require('app.shared.Scoreboard')
=======
goog.provide('app.Game');

goog.require('Constants');
goog.require('Levels');

goog.require('app.Board');
goog.require('app.ControlsManager');
goog.require('app.Entity');
goog.require('app.Fence');
goog.require('app.Gui');
goog.require('app.Ice');
goog.require('app.LevelManager');
goog.require('app.Penguin');
goog.require('app.Pit');
goog.require('app.Platform');
goog.require('app.Player');
goog.require('app.PresentBox');
goog.require('app.ScoreManager');
goog.require('app.ScoreScreen');
goog.require('app.Table');
goog.require('app.ToysBoard');
goog.require('app.Walkthrough');
goog.require('app.Wall');
goog.require('app.shared.utils');
goog.require('app.shared.Gameover');
goog.require('app.shared.Scoreboard');
>>>>>>> 7c8ade77
goog.require('app.shared.Tutorial');
goog.require('app.AnimationManager');


app.Game = class Game {
  constructor(context, api, prepareAnimation, msg) {
    if (Constants.DEBUG) {
      document.body.classList.add('debug');
    }

    this.context = context;
    this.msg = msg;

    // we have to do that because we can't mix an `import api from '../../src/scene/api.js'` and goog.provide()
    app.AnimationManager.init(api, prepareAnimation);

    // preload players animations
    this.initPlayersAnimations();
  }

  initPlayersAnimations() {
    const apiPreload = true;

    const initPlayerAnimation = (path, playerId, side) => {
      const container = document.querySelector(`.player--${playerId} .player__inner`);
      app.AnimationManager.prepareAnimation(path, container, side, (anim) => {
        if (!app.AnimationManager.animations[`player-${playerId}`]) {
          app.AnimationManager.animations[`player-${playerId}`] = {};
        }
        app.AnimationManager.animations[`player-${playerId}`][side] = anim;
      }, apiPreload);
    };

    initPlayerAnimation('img/players/a/front.json', 'a', 'front');
    initPlayerAnimation('img/players/a/back.json', 'a', 'back');
    initPlayerAnimation('img/players/a/side.json', 'a', 'side');
    initPlayerAnimation('img/players/death-pow.json', 'a', 'death');
    initPlayerAnimation('img/players/b/front.json', 'b', 'front');
    initPlayerAnimation('img/players/b/back.json', 'b', 'back');
    initPlayerAnimation('img/players/b/side.json', 'b', 'side');
    initPlayerAnimation('img/players/death-pow.json', 'b', 'death');
  }

  showGui() {
    this.gui = new app.Gui(this);
  }

  init(playerOption) {
    this.players = [];
    this.entities = [];

    if (playerOption == Constants.PLAYER_OPTIONS.SINGLE) {
      this.players.push(new app.Player(Constants.PLAYER_CONTROLS.SINGLE, 'a'));
      this.multiplayer = false;
    } else {
      this.players.push(new app.Player(Constants.PLAYER_CONTROLS.WASD, 'a'));
      this.players.push(new app.Player(Constants.PLAYER_CONTROLS.ARROWS, 'b'));
      this.multiplayer = true;
    }

    this.tutorial = new app.shared.Tutorial('buildandbolt_mobile.mp4');

    // init managers and components
    app.ControlsManager.init(this, document.querySelector('[data-board-bkg]'));
    app.ScoreManager.init(this);
    app.LevelManager.init(this, document.getElementsByClassName('levelup')[0],
        document.querySelector('.levelup--number'), this.startLevel.bind(this));
    // init components
<<<<<<< HEAD
    app.ToysBoard.init(document.querySelector('[data-toys-board]'), playerOption)
    app.Board.init(document.querySelector('[data-board]'))
    app.ScoreScreen.init(this, document.querySelector('[data-score-screen]'), playerOption)
    app.Walkthrough.init(this, document.querySelector('[data-walkthrough]'))
    app.Countdown.init(this, document.querySelector('[data-countdown]'))
=======
    app.ToysBoard.init(document.querySelector('[data-toys-board]'), playerOption);
    app.Board.init(document.querySelector('[data-board]'));
    app.ScoreScreen.init(this, document.querySelector('[data-score-screen]'), playerOption);
    app.Walkthrough.init(this, document.querySelector('[data-walkthrough]'));
>>>>>>> 7c8ade77
    // init sharedComponents
    this.gameoverDialog = new app.shared.Gameover(this);
    this.scoreboard = new app.shared.Scoreboard(this, null, Levels.length);

<<<<<<< HEAD
    this.isPlaying = false
    this.lastFrame = null
=======

    this.isPlaying = false;
    this.lastFrame = null;
>>>>>>> 7c8ade77

    window.santaApp.fire('sound-trigger', 'buildandbolt_level_end');
    app.LevelManager.show();

    this.onFrame();
  }

  startLevel() {
    this.initLevel();
    this.scoreboard.setLevel(app.LevelManager.current);
    this.unfreezeGame();

    if (app.LevelManager.current === 0) {
      this.gameStarted = true;

      setTimeout(()=>{
        window.santaApp.fire('sound-trigger', 'buildandbolt_game_start');
        window.santaApp.fire('sound-trigger', 'buildandbolt_chord');
      }, 800);

      if (app.shared.utils.touchEnabled) {
        this.tutorial.start();
      }
    } else {
      window.santaApp.fire('sound-trigger', 'buildandbolt_game_start');
    }

    // wait level transition before showing the walkthrough
    setTimeout(() => {
      app.Walkthrough.show()
      app.Countdown.start()
    }, Constants.LEVEL_TRANSITION_TIMING)
  }


  initLevel() {
    let levelConfig = Levels[app.LevelManager.current];
    this.scoreboard.restart();
    this.scoreboard.addTime(levelConfig.time);
    this.hurryupMusicTime = levelConfig.hurryUpMusicTime || 15;
    this.levelWinner = null;
    // app.ToysBoard.initLevel(levelConfig.toyType.key)

    for (let i = 0; i < this.players.length; i++) {
      this.players[i].init(levelConfig.players[i]);
    }

    for (const entity of levelConfig.entities) {
      switch(entity.type) {
        case 'pit':
          this.entities.push(app.Pit.pop(this, entity.config));
          break;
        case 'penguin':
          this.entities.push(app.Penguin.pop(this, entity.config));
          break;
        case 'wall':
          this.entities.push(app.Wall.pop(this, entity.config));
          break;
        case 'fence':
          // Create an entity for each cell
          const { cells } = entity.config;
          // rows
          for (let i = 0; i < cells.length; i++) {
            // columns in row
            for (let j = 0; j < cells[i].length; j++) {
              const config = {
                ...cells[i][j], // need that for the Entity onInit
                cells,
                row: i,
                column: j,
                x: entity.config.x + j, // need that for the Entity onInit
                y: entity.config.y + i
              };
              this.entities.push(app.Fence.pop(this, config));
            }
          }
          break;
        case 'table':
          this.entities.push(app.Table.pop(this, entity.config));
          break;
        case 'present-box':
          if (this.multiplayer || entity.config.playerId == 'a') {
            this.entities.push(app.PresentBox.pop(this, entity.config));
          }
          break;
        case 'platform':
          this.entities.push(app.Platform.pop(this, entity.config));
          break;
        case 'ice':
          this.entities.push(app.Ice.pop(this, entity.config));
          break;
      }
    }
  }

  onFrame(now) {
    if (this.isPlaying) {
      if (!this.lastFrame) {
        this.lastFrame = now;
      } else {
        // Calculate delta
        var delta = now - this.lastFrame;
        this.lastFrame = now;

        for (const entity of this.entities) {
          entity.onFrame(delta, now);
        }

        let playerCollision = false;

        for (const player of this.players) {
          player.onFrame(delta, now);

          if (player.isCloseToOtherPlayer) {
            playerCollision = true;
          }
        }

        if (playerCollision) {
          this.detectPlayerCollision();
        }

        this.scoreboard.onFrame(delta / 1000);

        if (this.scoreboard.countdown < this.hurryupMusicTime && !this.hurryUpPlayed) {
          window.santaApp.fire('sound-trigger', 'buildandbolt_hurryup');
          this.hurryUpPlayed = true;
        }
      }
    }

    this.rafId = window.requestAnimationFrame(this.onFrame.bind(this));
  }

  detectPlayerCollision() {
    if (this.playerCollision) {
      return;
    }

    const player1 = this.players[0];
    const player2 = this.players[1];
    const { GRID_DIMENSIONS, PLAYER_PUSH_FORCE, PLAYER_BOUNCE_FORCE } = Constants;

    const collisionDistance = Math.hypot(player1.position.x - player2.position.x, player1.position.y - player2.position.y);

    if (collisionDistance < 1) {
      // this prevent detecting collision issues
      this.playerCollision = true;
      setTimeout(() => {
        this.playerCollision = false;
      }, 100);

      // prevent having two players on the same cell
      // e.g. Player 1 is in the starting cell of the player 2. Then player 2 die and restart on his starting cell,
      // both players will be in the same cell and create bugs
      if (collisionDistance <= 0.5) {
        // move both players in the next left/right cell
        player1.position.x = Math.min(GRID_DIMENSIONS.WIDTH - 1, Math.max(0, player1.position.x + 1));
        player2.position.x = Math.min(GRID_DIMENSIONS.WIDTH - 1, Math.max(0, player2.position.x - 1));
        return;
      }

      const player1Speed = player1.getSpeed();
      const player2Speed = player2.getSpeed();

      if (Math.abs(player1Speed - player2Speed) < PLAYER_BOUNCE_FORCE) { // if speeds are relatively the same
        // tie, both players are boucing against each other woth the same force
        for (let i = 0; i < this.players.length; i++) {
          const player = this.players[i];
          // get direction angle
          const angle = player.getDirectionAngle();
          // bump player (oposite direction)
          player.bump(angle, PLAYER_PUSH_FORCE, -1);
        }
      } else {
        // the fastest player will push the other player (and bounce a little bit)
        const fastPlayer = player1Speed > player2Speed ? player1 : player2;
        const slowPlayer = player1Speed < player2Speed ? player1 : player2;
        const angle = fastPlayer.getDirectionAngle();
        // bump other player
        slowPlayer.bump(angle, PLAYER_PUSH_FORCE, 1);

        // bump current player (oposite direction)
        fastPlayer.bump(angle, PLAYER_BOUNCE_FORCE, -1);
      }
    }
  }

  resetEntities() {
    app.Board.reset();
    for (const entity of this.entities) {
      entity.constructor.push(entity);
    }

    this.entities = [];
  }

  reset() {
<<<<<<< HEAD
    this.resetEntities()
    app.LevelManager.reset()
    app.ScoreManager.reset()
    app.LevelManager.show()
    app.Walkthrough.updateLevel()
=======
    this.resetEntities();
    app.LevelManager.reset();
    app.ScoreManager.reset();
    app.LevelManager.show();
    app.Walkthrough.updateLevelAndShow();
>>>>>>> 7c8ade77
  }

  goToNextLevel() {
    this.resetEntities();

    if (app.LevelManager.current < Levels.length - 1) {
<<<<<<< HEAD
      app.LevelManager.goToNext()
      app.ToysBoard.updateLevel()
      app.Walkthrough.updateLevel()
=======
      app.LevelManager.goToNext();
      app.ToysBoard.updateLevel();
      app.Walkthrough.updateLevelAndShow();
>>>>>>> 7c8ade77
      window.santaApp.fire('sound-trigger', 'buildandbolt_levelup');
    } else {
      // end game. display game winner.
      this.gameoverDialog.show();
      window.santaApp.fire('sound-trigger', 'buildandbolt_win');

      //timeout to prevent walk loop to start after game has ended
      setTimeout(()=>{
        window.santaApp.fire('sound-trigger', 'buildandbolt_player_walk_stop', 'all');
      }, 10);
    }
  }

  /**
   * Called by the scoreboard to stop the game when the time is up.
   */
  gameover() {
    if (app.ScoreScreen.state !== 'show') {
      app.ScoreManager.endLevel();
    }
  }

  /**
   * Called when global pause button is clicked.
   */
  pause() {
    this.freezeGame();
  }

  /**
   * Called when resume button is clicked.
   */
  resume() {
    if (this.gameStarted) {
      this.unfreezeGame();
    }
  }

  /**
   * Called when global restart button is clicked.
   */
  restart() {
    this.freezeGame();
    this.reset();
  }

  freezeGame() {
    this.isPlaying = false;
  }

  unfreezeGame() {
    if (!this.isPlaying) {
      this.lastFrame = null;
      this.isPlaying = true;
    }
  }
}<|MERGE_RESOLUTION|>--- conflicted
+++ resolved
@@ -1,32 +1,3 @@
-<<<<<<< HEAD
-goog.provide('app.Game')
-
-goog.require('Constants')
-goog.require('Levels')
-
-goog.require('app.Board')
-goog.require('app.ControlsManager')
-goog.require('app.Countdown')
-goog.require('app.Entity')
-goog.require('app.Fence')
-goog.require('app.Gui')
-goog.require('app.Ice')
-goog.require('app.LevelManager')
-goog.require('app.Penguin')
-goog.require('app.Pit')
-goog.require('app.Platform')
-goog.require('app.Player')
-goog.require('app.PresentBox')
-goog.require('app.ScoreManager')
-goog.require('app.ScoreScreen')
-goog.require('app.Table')
-goog.require('app.ToysBoard')
-goog.require('app.Walkthrough')
-goog.require('app.Wall')
-goog.require('app.shared.utils')
-goog.require('app.shared.Gameover')
-goog.require('app.shared.Scoreboard')
-=======
 goog.provide('app.Game');
 
 goog.require('Constants');
@@ -34,6 +5,7 @@
 
 goog.require('app.Board');
 goog.require('app.ControlsManager');
+goog.require('app.Countdown');
 goog.require('app.Entity');
 goog.require('app.Fence');
 goog.require('app.Gui');
@@ -53,7 +25,6 @@
 goog.require('app.shared.utils');
 goog.require('app.shared.Gameover');
 goog.require('app.shared.Scoreboard');
->>>>>>> 7c8ade77
 goog.require('app.shared.Tutorial');
 goog.require('app.AnimationManager');
 
@@ -122,30 +93,18 @@
     app.LevelManager.init(this, document.getElementsByClassName('levelup')[0],
         document.querySelector('.levelup--number'), this.startLevel.bind(this));
     // init components
-<<<<<<< HEAD
-    app.ToysBoard.init(document.querySelector('[data-toys-board]'), playerOption)
-    app.Board.init(document.querySelector('[data-board]'))
-    app.ScoreScreen.init(this, document.querySelector('[data-score-screen]'), playerOption)
-    app.Walkthrough.init(this, document.querySelector('[data-walkthrough]'))
-    app.Countdown.init(this, document.querySelector('[data-countdown]'))
-=======
     app.ToysBoard.init(document.querySelector('[data-toys-board]'), playerOption);
     app.Board.init(document.querySelector('[data-board]'));
     app.ScoreScreen.init(this, document.querySelector('[data-score-screen]'), playerOption);
     app.Walkthrough.init(this, document.querySelector('[data-walkthrough]'));
->>>>>>> 7c8ade77
+    app.Countdown.init(this, document.querySelector('[data-countdown]'));
     // init sharedComponents
     this.gameoverDialog = new app.shared.Gameover(this);
     this.scoreboard = new app.shared.Scoreboard(this, null, Levels.length);
 
-<<<<<<< HEAD
-    this.isPlaying = false
-    this.lastFrame = null
-=======
 
     this.isPlaying = false;
     this.lastFrame = null;
->>>>>>> 7c8ade77
 
     window.santaApp.fire('sound-trigger', 'buildandbolt_level_end');
     app.LevelManager.show();
@@ -344,34 +303,20 @@
   }
 
   reset() {
-<<<<<<< HEAD
-    this.resetEntities()
-    app.LevelManager.reset()
-    app.ScoreManager.reset()
-    app.LevelManager.show()
-    app.Walkthrough.updateLevel()
-=======
     this.resetEntities();
     app.LevelManager.reset();
     app.ScoreManager.reset();
     app.LevelManager.show();
-    app.Walkthrough.updateLevelAndShow();
->>>>>>> 7c8ade77
+    app.Walkthrough.updateLevel();
   }
 
   goToNextLevel() {
     this.resetEntities();
 
     if (app.LevelManager.current < Levels.length - 1) {
-<<<<<<< HEAD
-      app.LevelManager.goToNext()
-      app.ToysBoard.updateLevel()
-      app.Walkthrough.updateLevel()
-=======
       app.LevelManager.goToNext();
       app.ToysBoard.updateLevel();
-      app.Walkthrough.updateLevelAndShow();
->>>>>>> 7c8ade77
+      app.Walkthrough.updateLevel();
       window.santaApp.fire('sound-trigger', 'buildandbolt_levelup');
     } else {
       // end game. display game winner.
