goog.provide('app.ScoreScreen');

goog.require('Constants');

goog.require('app.LevelManager');
goog.require('app.shared.utils');

class ScoreScreen {
  init(game, elem, playerOption) {
    this.game = game;
    this.elem = elem;

    this.dom = {
      skipButton: this.elem.querySelector('[data-score-screen-skip]'),
      players: this.elem.querySelectorAll('[data-score-screen-player]'),
    };

    // if single player
    if (playerOption == Constants.PLAYER_OPTIONS.SINGLE) {
      this.dom.players[1].remove();
      this.elem.classList.add('single-player');
      // put winning image
      const domCharacter = this.dom.players[0].querySelector(`[data-score-screen-character]`);
      domCharacter.src = `img/players/a/win.svg`;
    }

    this.dom.skipButton.addEventListener('click', this.onSkipControlsClick.bind(this));
    this.dom.skipButton.addEventListener('mouseenter', this.onSkipControlsOver.bind(this));
  }

  show() {
<<<<<<< HEAD
    this.elem.classList.remove('is-hidden')
    this.state = 'show'
    window.santaApp.fire('sound-trigger', 'buildandbolt_chord');
    window.santaApp.fire('sound-trigger', 'buildandbolt_level_complete');
    this.stopWalkSounds();
  }

   /**
   * Timeout to prevent walk loop to start after game has ended
   */
  stopWalkSounds() {
    setTimeout(()=>{
      window.santaApp.fire('sound-trigger', 'buildandbolt_player_walk_stop', 'all');
      window.santaApp.fire('sound-trigger', 'buildandbolt_ice_stop', 'all');
    }, 10)
=======
    this.elem.classList.remove('is-hidden');
    this.state = 'show';
>>>>>>> 217afc8f
  }

  showEnd(scoreResult, multiplayer) {
    // show end score screen
    this.show();
    this.elem.classList.add('game-end');

    if (multiplayer) {
      const { playersState, tie } = scoreResult;
      if (tie) {
        this.elem.classList.add('tie');
      } else {
        // Set right class to right player
        for (let i = 0; i < playersState.length; i++) {
          const { id, state } = playersState[i];
          const domPlayer = this.elem.querySelector(`.score-screen__player--${id}`);
          domPlayer.classList.add(state);
        }
      }
    } else {
      this.dom.players[0].classList.add('win');
    }
  }

  hide() {
    this.elem.classList.add('is-hidden');
    setTimeout(() => {
      this.state = 'hidden';
    }, 1000); // temporary prevent bug, game.gameover() is called twice after countdown is === 0
  }

  updateScore(id, score, toy) {
    // update score
    const domScore = this.elem.querySelector(`.score-screen__player--${id} [data-score-screen-score]`);
    domScore.innerHTML = score;

    // add toy image
    const domToys = this.elem.querySelector(`.score-screen__player--${id} [data-score-screen-toys]`);
    const img = document.createElement('img');
    img.classList.add('score-screen__toy');
    img.src = `img/toys/${toy}/full.svg`;
    domToys.appendChild(img);
  }

  updateCharacters(playersState) {
    for (let i = 0; i < playersState.length; i++) {
      const { id, state } = playersState[i];
      const domCharacter = this.elem.querySelector(`.score-screen__player--${id} [data-score-screen-character]`);
      domCharacter.src = `img/players/${id}/${state}.svg`;
    }
  }

  onSkipControlsClick(e) {
    window.santaApp.fire('sound-trigger', 'generic_button_click');
    this.game.goToNextLevel();

    e.currentTarget.blur();
  }

  onSkipControlsOver(element) {
    window.santaApp.fire('sound-trigger', 'generic_button_over');
  }

  reset(id, score) {
    const domPlayer = this.elem.querySelector(`.score-screen__player--${id}`);
    domPlayer.classList.remove('win');
    domPlayer.classList.remove('lose');

    const domScore = this.elem.querySelector(`.score-screen__player--${id} [data-score-screen-score]`);
    domScore.innerHTML = score;

    // add toy image
    const domToys = this.elem.querySelector(`.score-screen__player--${id} [data-score-screen-toys]`);
    domToys.innerHTML = '';

    this.elem.classList.remove('game-end');
    this.elem.classList.remove('tie');
  }
}


app.ScoreScreen = new ScoreScreen();<|MERGE_RESOLUTION|>--- conflicted
+++ resolved
@@ -29,7 +29,6 @@
   }
 
   show() {
-<<<<<<< HEAD
     this.elem.classList.remove('is-hidden')
     this.state = 'show'
     window.santaApp.fire('sound-trigger', 'buildandbolt_chord');
@@ -45,10 +44,6 @@
       window.santaApp.fire('sound-trigger', 'buildandbolt_player_walk_stop', 'all');
       window.santaApp.fire('sound-trigger', 'buildandbolt_ice_stop', 'all');
     }, 10)
-=======
-    this.elem.classList.remove('is-hidden');
-    this.state = 'show';
->>>>>>> 217afc8f
   }
 
   showEnd(scoreResult, multiplayer) {
