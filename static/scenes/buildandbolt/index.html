<!DOCTYPE html>
<html>
<head>
  <meta charset="utf-8" />
  <meta http-equiv="X-UA-Compatible" content="IE=edge" />
  <meta name="viewport" content="width=device-width, initial-scale=1" />
  <link rel="stylesheet" href="//fonts.googleapis.com/css?family=Lobster" />
  <link rel="stylesheet" href="index.css" />
</head>
<body>
  <div id="module-buildandbolt">
    <main id="main">
      <!-- board -->
<<<<<<< HEAD
      <section data-board-bkg class="board-bkg">
        <section data-board class="level">
          <div id="players">
            <div class="player player--a">
              <div class="player__inner">
                <div class="player__toys"></div>
              </div>
=======
      <section data-board class="level">
        <div id="pits"></div>
        <div id="ice"></div>
        <div id="walls"></div>
        <div id="fences"></div>
        <div id="platforms"></div>
        <div id="tables"></div>
        <div id="present-boxes"></div>
        <div id="penguins"></div>

        <div id="players">
          <div class="player player--a">
            <div class="player__inner">
              <div class="player__toys"></div>
>>>>>>> e4e252b8
            </div>
            <div class="player-spawn player-spawn--a"></div>
            <div class="player player--b">
              <div class="player__inner">
                <div class="player__toys"></div>
              </div>
            </div>
            <div class="player-spawn player-spawn--b"></div>
          </div>
<<<<<<< HEAD
          <div id="pits"></div>
          <div id="ice"></div>
          <div id="walls"></div>
          <div id="fences"></div>
          <div id="platforms"></div>
          <div id="tables"></div>
          <div id="penguins"></div>
          <div id="present-boxes"></div>
        </section>
=======
          <div class="player-spawn player-spawn--b"></div>
        </div>
>>>>>>> e4e252b8
      </section>

      <!-- toys-board -->
      <section data-toys-board class="toys-board">
        <div data-toys-board-player class="toys-board__player toys-board__player--a">
          <div class="toys-board__head">
            <img src="img/players/a/head.svg" class="toys-board__head-img" alt="">
          </div>
          <div class="toys-board__score">
            <div class="toys-board__toy">
              <img data-toys-board-toy src="img/toys/robot/full.svg" class="toys-board__toy-img" alt="">
            </div>
            <div class="toys-board__cross">x</div>
            <div data-toys-board-score class="toys-board__number">0</div>
          </div>
        </div>
        <div data-toys-board-player class="toys-board__player toys-board__player--b">
          <div class="toys-board__head">
            <img src="img/players/b/head.svg" class="toys-board__head-img" alt="">
          </div>
          <div class="toys-board__score">
            <div class="toys-board__toy">
              <img data-toys-board-toy src="img/toys/robot/full.svg" class="toys-board__toy-img" alt="">
            </div>
            <div class="toys-board__cross">x</div>
            <div data-toys-board-score class="toys-board__number">0</div>
          </div>
        </div>
      </section>

      <!-- score screen -->
      <section class="score-screen is-hidden" data-score-screen>
        <div data-score-screen-player class="score-screen__player score-screen__player--a">
          <div data-score-screen-score class="score-screen__score">0</div>
          <img data-score-screen-character class="score-screen__character" src="img/players/a/win.svg" alt="">
          <div class="score-screen__line"></div>
          <div class="score-screen__name">Player 1</div>
          <div data-score-screen-toys class="score-screen__toys">
          </div>
          <img class="score-screen__character score-screen__character--lose" src="img/players/b/lose.svg" alt="">
        </div>
        <div data-score-screen-player class="score-screen__player score-screen__player--b">
          <div data-score-screen-score class="score-screen__score">0</div>
          <img data-score-screen-character class="score-screen__character" src="img/players/b/lose.svg" alt="">
          <div class="score-screen__line"></div>
          <div class="score-screen__name">Player 2</div>
          <div data-score-screen-toys class="score-screen__toys">
          </div>
          <img class="score-screen__character score-screen__character--lose" src="img/players/a/lose.svg" alt="">
        </div>
        <div class="score-screen__title">Score</div>
        <div class="score-screen__title score-screen__title--win">You win</div>
        <div class="score-screen__title score-screen__title--tie">Tie</div>
        <div class="player-controls__button">
          <button class="Button" data-score-screen-skip msgid="buildandbolt-skip"></button>
        </div>
      </section>

      <!-- gui -->
      <section class="gui" data-gui>
        <div class="player-selection is-hidden" data-player-selection>
          <div class="player-selection__inner">
            <div class="gui__title" msgid="buildandbolt-players-selection"></div>
            <div class="player-options">
              <div class="player-option player-option--1" data-player-option="single">
                <div class="player-option__image">
                  <div class="player-option__go gui__title" msgid="codeboogie-go"></div>
                </div>
                <div class="player-option__label" msgid="buildandbolt-players-selection-one"></div>
              </div>

              <div class="player-option player-option--2" data-player-option="multiplayer">
                <div class="player-option__image">
                  <div class="player-option__go gui__title" msgid="codeboogie-go"></div>
                </div>
                <div class="player-option__label" msgid="buildandbolt-players-selection-two"></div>
              </div>
            </div>
          </div>
        </div>

        <div id="controls" class="player-controls is-hidden" data-player-controls>
          <div class="player-controls__inner">
            <div class="player-controls__heading player-controls__label" msgid="buildandbolt-instructions-label"></div>
            <div class="player-controls__sides">
              <div class="player-controls__side player-controls__side--one">
                <div class="gui__title" msgid="buildandbolt-player-one-label"></div>
                <img class="player-controls__elf" src="img/instructions/player01_elf.svg" alt="">
                <div class="player-controls__keyboard-wrapper">
                  <div class="player-controls__keyboard player-controls__keyboard--left multiplayer-only">
                    <img src="img/instructions/player01_keyboard.svg" alt="">
                    <div class="player-controls__label player-controls__label--action" msgid="buildandbolt-instructions-action-key"></div>
                    <div class="player-controls__label player-controls__label--move" msgid="buildandbolt-instructions-move-key"></div>
                  </div>
                </div>
              </div>
              <div class="player-controls__divider">
                <img src="img/instructions/hand_instruction.svg" alt="" class="multiplayer-only">
              </div>
              <div class="player-controls__side player-controls__side--two">
                <div class="gui__title multiplayer-only" msgid="buildandbolt-player-two-label"></div>
                <img class="player-controls__elf multiplayer-only" src="img/instructions/player02_elf.svg" alt="">
                <img src="img/instructions/single_hand_instruction.svg" alt="" class="player-controls__hands single-only">
                <div class="player-controls__keyboard-wrapper">
                  <div class="player-controls__keyboard player-controls__keyboard--right">
                    <img src="img/instructions/player02_keyboard.svg" alt="">
                    <div class="player-controls__label player-controls__label--action" msgid="buildandbolt-instructions-action-key"></div>
                    <div class="player-controls__label player-controls__label--move" msgid="buildandbolt-instructions-move-key"></div>
                  </div>
                </div>
              </div>
            </div>
            <div class="player-controls__button">
              <button class="Button" data-player-controls-skip msgid="buildandbolt-skip"></button>
            </div>
          </div>
        </div>

        <div class="levelup"></div>
        <div class="levelup--number"></div>
      </section>
    </main>
  </div>

  <script src="../../node_modules/jquery/dist/jquery.min.js"></script>
  <script src="index.js" type="module"></script>
</body>
</html><|MERGE_RESOLUTION|>--- conflicted
+++ resolved
@@ -11,30 +11,21 @@
   <div id="module-buildandbolt">
     <main id="main">
       <!-- board -->
-<<<<<<< HEAD
       <section data-board-bkg class="board-bkg">
         <section data-board class="level">
+          <div id="pits"></div>
+          <div id="ice"></div>
+          <div id="walls"></div>
+          <div id="fences"></div>
+          <div id="platforms"></div>
+          <div id="tables"></div>
+          <div id="present-boxes"></div>
+          <div id="penguins"></div>
           <div id="players">
             <div class="player player--a">
               <div class="player__inner">
                 <div class="player__toys"></div>
               </div>
-=======
-      <section data-board class="level">
-        <div id="pits"></div>
-        <div id="ice"></div>
-        <div id="walls"></div>
-        <div id="fences"></div>
-        <div id="platforms"></div>
-        <div id="tables"></div>
-        <div id="present-boxes"></div>
-        <div id="penguins"></div>
-
-        <div id="players">
-          <div class="player player--a">
-            <div class="player__inner">
-              <div class="player__toys"></div>
->>>>>>> e4e252b8
             </div>
             <div class="player-spawn player-spawn--a"></div>
             <div class="player player--b">
@@ -44,20 +35,7 @@
             </div>
             <div class="player-spawn player-spawn--b"></div>
           </div>
-<<<<<<< HEAD
-          <div id="pits"></div>
-          <div id="ice"></div>
-          <div id="walls"></div>
-          <div id="fences"></div>
-          <div id="platforms"></div>
-          <div id="tables"></div>
-          <div id="penguins"></div>
-          <div id="present-boxes"></div>
         </section>
-=======
-          <div class="player-spawn player-spawn--b"></div>
-        </div>
->>>>>>> e4e252b8
       </section>
 
       <!-- toys-board -->
