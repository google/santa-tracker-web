--- conflicted
+++ resolved
@@ -69,7 +69,6 @@
 const {scope, go, write: writeData} = configureProdRouter(buildLoader(loaderElement));
 document.body.addEventListener('click', globalClickHandler(scope, go));
 
-<<<<<<< HEAD
 const kplayReady = kplay.prepare();
 
 chromeElement.addEventListener('nav-open', (ev) => {
@@ -85,8 +84,6 @@
     sc.play('nav_close');
   });
 });
-=======
->>>>>>> 6f713fe9
 
 
 kplayReady.then((sc) => {
@@ -379,15 +376,12 @@
   // Load process is started. This is triggered every time a new call to .load() is made, even if
   // the previous load isn't finished yet. It's suitable for resetting global UI, although there
   // won't be information about the next scene yet.
-<<<<<<< HEAD
 
   // fade out previous scene audio here
   const sc = await kplayReady;
   sc.transitionTo([], 0.2);
 
-=======
   // TODO(samthor): This isn't triggered on initial load.
->>>>>>> 6f713fe9
   interludeElement.show();
   chromeElement.navOpen = false;
 
