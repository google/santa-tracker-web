--- conflicted
+++ resolved
@@ -8,11 +8,7 @@
   'boatload': _msg`scene_boatload`,
   'briefing': _msg`scene_briefing`,
   'build': _msg`scene_build`,
-<<<<<<< HEAD
   'buildandbolt': _msg`scene_buildandbolt`,
-  'callfromsanta': _msg`scene_callfromsanta`,
-=======
->>>>>>> 3c816d2e
   'carpool': _msg`scene_videoscene_carpool`,
   'citylights': _msg`scene_citylights`,
   'codeboogie': _msg`scene_codeboogie`,
@@ -45,11 +41,6 @@
   'postcard': _msg`scene_postcard`,
   'presentbounce': _msg`scene_presentbounce`,
   'presentdrop': _msg`scene_presentdrop`,
-<<<<<<< HEAD
-  'press': _msg`press`,
-=======
-  'presenthavoc': _msg`scene_presenthavoc`,
->>>>>>> 3c816d2e
   'racer': _msg`scene_racer`,
   'reindeerworries': _msg`scene_videoscene_reindeerworries`,  // 2015
   'reload': _msg`scene_videoscene_reload`,
