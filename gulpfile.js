--- conflicted
+++ resolved
@@ -221,7 +221,6 @@
   }
 };
 
-<<<<<<< HEAD
 // List of scene names to compile.
 var SCENE_NAMES = argv.scene ?
     [argv.scene].concat(SCENE_CLOSURE_CONFIG[argv.scene].dependencies || [] ) :
@@ -229,12 +228,8 @@
 // A glob pattern matching scenes to compile.
 var SCENE_GLOB = argv.scene ? '{' + SCENE_NAMES.join(',') + '}' : '*';
 
-gulp.task('clean', function(cleanCallback) {
-  del([
-=======
 gulp.task('clean', function() {
   return del([
->>>>>>> 66cd7346
     '{scenes,sass,elements}/**/*.css',
     'scenes/*/*.min.js',
     'js/service/*.min.js'
