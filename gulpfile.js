--- conflicted
+++ resolved
@@ -36,12 +36,7 @@
     // gulp-vulcanize doesn't currently handle multiple files in multiple
     // directories well right now, so vulcanize them one at a time
     .pipe(foreach(function(stream, file) {
-<<<<<<< HEAD
-      var dest = path.join('dist',
-          path.dirname(path.relative(__dirname, file.path)));
-=======
       var dest = path.dirname(path.relative(__dirname, file.path));
->>>>>>> 8fb6f0b0
       return stream.pipe(vulcanize({
         excludes: {
           // these are inlined in elements.html
@@ -55,11 +50,7 @@
         inline: true,
         dest: dest
       }))
-<<<<<<< HEAD
-      .pipe(gulp.dest(dest));
-=======
       .pipe(gulp.dest(path.join('dist', dest)));
->>>>>>> 8fb6f0b0
     }));
 });
 
@@ -71,11 +62,7 @@
       strip: true,
       csp: true,
       inline: true,
-<<<<<<< HEAD
-      dest: 'dist/elements/'
-=======
       dest: 'elements/'
->>>>>>> 8fb6f0b0
     }))
     .pipe(gulp.dest('dist/elements/'));
 });
@@ -103,8 +90,6 @@
   gulp.watch(COMPASS_FILES, ['compass']);
 });
 
-<<<<<<< HEAD
-=======
 gulp.task('wrap', ['copy-assets'], function() {
   return gulp.src([
     'dist/scenes/*/*-scene.{html,js}',
@@ -115,5 +100,4 @@
   .pipe(gulp.dest('.'));
 });
 
->>>>>>> 8fb6f0b0
 gulp.task('default', ['copy-assets']);