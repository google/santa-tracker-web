/*
 * Copyright 2015 Google Inc. All rights reserved.
 *
 * Licensed under the Apache License, Version 2.0 (the "License"); you may not
 * use this file except in compliance with the License. You may obtain a copy of
 * the License at
 *
 *     http://www.apache.org/licenses/LICENSE-2.0
 *
 * Unless required by applicable law or agreed to in writing, software
 * distributed under the License is distributed on an "AS IS" BASIS, WITHOUT
 * WARRANTIES OR CONDITIONS OF ANY KIND, either express or implied. See the
 * License for the specific language governing permissions and limitations under
 * the License.
 */

/* jshint node: true */

const $ = require('gulp-load-plugins')();
const bundler = require('polymer-bundler');
const del = require('del');
const glob = require('glob');
const gulp = require('gulp');
const gutil = require('gulp-util');
const uglifyES = require('uglify-es');
const babel = require('babel-core');
const scripts = require('./gulp_scripts');
const dom5 = require('dom5');
const connect = require('connect');
const serveStatic = require('serve-static');

const fs = require('fs');
const path = require('path');

/* Default version is 'vYYYYMMDDHHMM'. */
const DEFAULT_STATIC_VERSION = 'v' + (new Date).toISOString().replace(/[^\d]/g, '').substr(0, 12);

const argv = require('yargs')
    .help('help')
    .strict()
    .epilogue('https://github.com/google/santa-tracker-web')
    .command('default', 'build CSS and JavaScript for development version')
    .command('serve', 'serves development version')
    .command('dist', 'build production version')
    .option('pretty', {
      type: 'boolean',
      default: false,
      describe: 'production output to dist_pretty',
    })
    .option('strict', {
      type: 'boolean',
      default: false,
      describe: 'perform strict i18n checks',
    })
    .option('api_base', {
      type: 'string',
      default: 'https://santa-api.appspot.com/',
      describe: 'base URL for Santa\'s API',
    })
    .option('build', {
      alias: 'b',
      type: 'string',
      default: DEFAULT_STATIC_VERSION,
      describe: 'production build tag',
    })
    .option('baseurl', {
      type: 'string',
      default: '',
      describe: 'production base href',
    })
    .option('scene', {
      type: 'string',
      default: '',
      describe: 'only compile JS for these scenes (e.g. scene1,scene2,scene3)',
    })
    .option('compile', {
      type: 'boolean',
      default: false,
      describe: 'force all scenes to compile with Closure in dev',
    })
    .option('port', {
      alias: 'p',
      type: 'number',
      default: 3000,
      describe: 'port to serve on',
    })
    .argv;

const COMPILER_PATH = 'node_modules/google-closure-compiler/compiler.jar';
const SASS_FILES = '{scenes,sass,elements}/**/*.scss';
const IGNORE_COMPILED_JS = '!**/*.min.js';
const CLOSURE_FILES = ['scenes/*/js/**/*.js', IGNORE_COMPILED_JS];
const JS_FILES = ['js/*.js', 'js/externs/*.js', IGNORE_COMPILED_JS];

const AUTOPREFIXER_BROWSERS = ['> 3%', 'chrome >= 44', 'ios_saf >= 9', 'ie >= 11'];

const CLOSURE_WARNINGS = [
  // https://github.com/google/closure-compiler/wiki/Warnings
  'accessControls',
  'const',
  'visibility',
];
const CLOSURE_SAFE_WARNINGS = CLOSURE_WARNINGS.concat([
  'checkTypes',
  'checkVars',
]);

const API_BASE_URL = argv.api_base.replace(/\/*$/, '/');
const STATIC_BASE_URL = argv.baseurl.replace(/\/*$/, '/');
const STATIC_VERSION = argv.build;

const PROD_DIR = 'dist_prod';
const STATIC_DIR = 'dist_static';
const PRETTY_DIR = 'dist_pretty';

// path for files (mostly index_*.html) with short cache periods
const DIST_PROD_DIR = argv.pretty ? PRETTY_DIR : PROD_DIR;

// path for static resources
const DIST_STATIC_DIR = argv.pretty ? PRETTY_DIR : (STATIC_DIR + '/' + argv.build);

// Broad scene config for Santa Tracker.
const SCENE_CONFIG = require('./scenes');
const SCENE_FANOUT = Object.keys(SCENE_CONFIG).filter((key) => SCENE_CONFIG[key].fanout !== false);

// List of scene names to serve.
<<<<<<< HEAD
const ARG_SCENES = argv.scene.split(',').filter((sceneName) => sceneName); 
=======
const ARG_SCENES = argv.scene.split(',').filter((sceneName) => sceneName);
>>>>>>> f669b10d
const COMPILE_SCENES = (function() {
  if (!ARG_SCENES.length) {
    // compile all scenes
    return Object.keys(SCENE_CONFIG).filter((key) => SCENE_CONFIG[key].entryPoint);
  }
  const out = [];
  ARG_SCENES.forEach((scene) => {
    const config = SCENE_CONFIG[scene];
    if (!config) {
      throw new Error(`unknown scene: ${scene}`);
    }
    config.entryPoint && out.push(scene);
    out.push(...(config.dependencies || []));
  });
  return out;
}());

// Shared options for htmlmin.
const HTMLMIN_OPTIONS = {
  collapseWhitespace: true,
  minifyJS: (code, inline) => {
    const opts = {
      parse: {
        bare_returns: inline,
      },
    };
    // HTML minifier uses old uglify by default, force it to use uglifyES (ES6+ support)
    const result = uglifyES.minify(code, opts);
    if (result.error) {
      throw new Error('got error: ' + result.error);
    }
    return result.code;
  },
  minifyCSS: true,
  includeAutoGeneratedTags: false,
  keepClosingSlash: true,
  removeRedundantAttributes: true,
  removeEmptyAttributes: true,
  sortAttributes: true,
  sortClassName: true,
  collapseBooleanAttributes: false,  // if true, htmlmin will eat e.g. disabled="[[blah]]"
};

// Shared compiler helper for command line flags.
function addCompilerFlagOptions(opts) {
  if (argv.pretty) {
    opts.formatting = 'PRETTY_PRINT';
  }
  return opts;
}

gulp.task('clean', function() {
  return del([
    '{scenes,sass,elements}/**/*.css',
    '{scenes,sass,elements}/**/*_module.html',
    'scenes/**/*.min.js',
    'js/*.min.js',
  ]);
});

gulp.task('rm-dist', function() {
  return del([PROD_DIR, STATIC_DIR, PRETTY_DIR]);
});

gulp.task('sass', function() {
  return gulp.src(SASS_FILES, {base: '.'})  // nb. compile all sass files, it's fast
    .pipe($.sass({outputStyle: 'compressed'}).on('error', $.sass.logError))
    .pipe($.autoprefixer({browsers: AUTOPREFIXER_BROWSERS}))
    .pipe(scripts.styleModules('_module'))
    .pipe($.changed('.', {hasChanged: $.changed.compareSha1Digest}))
    .pipe(gulp.dest('.'));
});

gulp.task('compile-js', function() {
  const closureBasePath = path.resolve('components/closure-library/closure/goog/base.js');
  const externs = [
    'node_modules/google-closure-compiler/contrib/externs/google_universal_analytics_api.js',
  ];
  scripts.changedFlag('js/santa.min.js', API_BASE_URL)
  return gulp.src(JS_FILES)
    .pipe($.newer('js/santa.min.js'))
    .pipe($.closureCompiler({
      compilerPath: COMPILER_PATH,
      fileName: 'santa.min.js',
      compilerFlags: addCompilerFlagOptions({
        js: [closureBasePath],
        externs,
        compilation_level: 'ADVANCED_OPTIMIZATIONS',
        warning_level: 'VERBOSE',
        language_in: 'ECMASCRIPT6_STRICT',
        language_out: 'ECMASCRIPT5_STRICT',
        define: [`santaAPIRequest.BASE="${API_BASE_URL}"`],
        output_wrapper: '(function(){%output%}).call(window);',
        rewrite_polyfills: false,
        generate_exports: true,
        export_local_property_definitions: true,
        jscomp_warning: [
          // https://github.com/google/closure-compiler/wiki/Warnings
          'accessControls',
          'const',
          'visibility',
        ],
      })
    }))
    .pipe(gulp.dest('js'));
});

gulp.task('compile-scenes', function() {
  const closureLibraryPath = path.resolve('components/closure-library/closure/goog');
  const externs = [
    'components/web-animations-utils/externs*.js',
    'node_modules/google-closure-compiler/contrib/externs/maps/google_maps_api_v3_exp.js',
    'node_modules/google-closure-compiler/contrib/externs/jquery-1.9.js',
  ];
  const limit = $.limiter(-2);
  const merged = scripts.merge();

  // compile each scene
  COMPILE_SCENES.map((sceneName) => {
    const config = SCENE_CONFIG[sceneName];
    const fileName = `${sceneName}-scene.min.js`;
    const dest = `scenes/${sceneName}`;

    let warnings = CLOSURE_SAFE_WARNINGS;
    let warningLevel = 'VERBOSE';
    if (config.typeSafe === false) {
      warnings = CLOSURE_WARNINGS;
      warningLevel = 'DEFAULT';
    }

    // All scenes need the compiler's base.js to get @export support. This is used in compilerFlags
    // since since it's essentially a static library (and to work around gulp-closure-compiler's
    // love of copying files to /tmp). Remove tests last, as the rules seem to be evaluated
    // left-to-right.
    const compilerSrc = [
      closureLibraryPath + (config.closureLibrary ? '/**.js' : '/base.js'),
      `!${closureLibraryPath}/**_test.js`,
    ];

    // Extra closure compiled libraries required by scene. Unfortunately, Closure Compiler does not
    // support standard bash glob '**/*.ext', only '**.ext' which bash/gulp does not support.
    const libraries = (config.libraries || []).map(lib => lib.replace('**/*', '**'));
    compilerSrc.push(...libraries);

    // Configure prefix and compilation options. In some cases (no libraries, not dist), we can
    // skip scene compilation for  more rapid development.
    // This flag is written to disk (via `scripts.changedFlag`), so a change forces a recompile.
    const prefixCode =
        'var global=window,app=this.app;var $jscomp=this[\'$jscomp\']={global:global};';
    const mustCompile =
<<<<<<< HEAD
        Boolean(argv.compile || libraries.length || config.closureLibrary || config.isFrame);
=======
        Boolean(argv.compile || libraries.length || config.closureLibrary || config.isFrame || config.es2015);

    // If some options are appended to the config, they seem to be ignored by the
    // options generator when invoking the Closure Compiler JAR.
    const prependOptions = config.es2015
        ? {
            new_type_inf: null
          }
        : {};
>>>>>>> f669b10d

    const compilerFlags = addCompilerFlagOptions(Object.assign(prependOptions, {
      js: compilerSrc,
      externs,
      assume_function_wrapper: true,
      closure_entry_point: config.entryPoint,
      compilation_level: mustCompile ? 'SIMPLE_OPTIMIZATIONS' : 'WHITESPACE_ONLY',
      warning_level: warningLevel,
      language_in: 'ECMASCRIPT6_STRICT',
      language_out: 'ECMASCRIPT5_STRICT',
      process_closure_primitives: null,
      generate_exports: null,
      jscomp_warning: warnings,
      only_closure_dependencies: null,
      rewrite_polyfills: false,
      // scenes namespace themselves to `app.*`. Move this namespace into the global
      // `scenes.sceneName`, unless it's building for a frame. Note that this must be ES5.
      output_wrapper: config.isFrame ? '%output%' :
          `var scenes = scenes || {};\n` +
          `scenes.${sceneName} = scenes.${sceneName} || {};\n` +
          `(function(){${prefixCode}%output%}).call({app: scenes.${sceneName}});`,
<<<<<<< HEAD
    });
=======
    }));
>>>>>>> f669b10d

    const compilerStream = $.closureCompiler({
      compilerPath: COMPILER_PATH,
      continueWithWarnings: true,
      fileName,
      compilerFlags,
    });

    const target = `${dest}/${fileName}`;
    scripts.changedFlag(target, {mustCompile});

    return gulp.src([`scenes/${sceneName}/js/**/*.js`, 'scenes/shared/js/*.js'])
        .pipe($.newer(target))
        .pipe(limit(compilerStream))
        .on('data', (file) => {
          if (file) {
            // if truthy, this is the minified output from Closure
            const message = mustCompile ? 'Compiled scene' : 'Fast transpiled';
            gutil.log(message, `'${gutil.colors.green(sceneName)}'`)
          }
        })
        .pipe(gulp.dest(dest));
  }).forEach((stream) => merged.add(stream));

  return merged;
});

gulp.task('bundle', ['sass', 'compile-js', 'compile-scenes'], async function() {
  const primaryModuleName = 'elements/elements_en.html';   // index.html loads this import
  const excludes = ['elements/i18n-msg.html'];  // never include in output
  const paths = await new Promise((resolve, reject) => {
    glob('scenes/*/*-scene{,_en}.html', (err, files) => err ? reject(err) : resolve(files));
  });
  const entrypoints = paths.concat(primaryModuleName);

  // TODO(samthor): Better support for custom scenes (#1679).
  entrypoints.push('scenes/snowflake/snowflake-maker/turtle_en.html');

  // find all module entry points (elements, scenes, + any shared deps of scenes)
  const b = new bundler.Bundler({
    strategy: bundler.generateEagerMergeStrategy(primaryModuleName),
    urlMapper: bundler.generateCountingSharedBundleUrlMapper('elements/shared'),
    stripComments: true,
    excludes,
  });
  const manifest = await b.generateManifest(entrypoints);
  const result = await b.bundle(manifest);

  // log module size + generated count + contents of shared bundles
  const extra = Array.from(result.documents.keys())
      .filter((module) => !entrypoints.includes(module));
  gutil.log('Found', gutil.colors.yellow(result.documents.size), 'modules,',
      gutil.colors.yellow(extra.length), 'generated');
  extra.forEach((module) => {
    const bundle = result.manifest.bundles.get(module);
    gutil.log('Generated bundle', `'${gutil.colors.green(module)}'`,
        '\n· used by: ', Array.from(bundle.entrypoints).join(', '),
        '\n· includes:', Array.from(bundle.files).join(', '));
  });

  // bundle, CSP, and do language fanout
  const limit = $.limiter(-2);
  const stream = scripts.generateModules(result, [primaryModuleName].concat(excludes))
    .pipe(scripts.transformExternalScriptNodes(scriptNode => {
      if (dom5.getAttribute(scriptNode, 'type') === 'module') {
        // Removes the node:
        return null;
      }

      const newScriptNode = dom5.cloneNode(scriptNode);

      if (dom5.hasAttribute(scriptNode, 'nomodule')) {
        dom5.removeAttribute(newScriptNode, 'nomodule');
      }

      return newScriptNode;
    }))
    .pipe(scripts.transformInlineScripts(script => {
      return babel.transform(script, {
        presets: [['es2015', {
          modules: false
        }]]
      }).code;
    }))
    .pipe($.htmlmin(HTMLMIN_OPTIONS))
    .pipe(limit(scripts.crisper()))
    .on('data', (file) => {
      if (file && file.path.endsWith('.html')) {
        gutil.log('Bundled', `'${gutil.colors.green(file.path)}'`)
      }
    })
    .pipe(scripts.i18nReplace({
      strict: !!argv.strict,
      path: '_messages',
    }))
    stream.pipe(gulp.dest(DIST_STATIC_DIR));

  // promisify this stream, so the async promise waits until completion
  await new Promise((resolve, reject) => {
    stream.once('finish', resolve);
    stream.once('error', reject);
  });
});

gulp.task('build-prod', function() {
  const staticUrl = argv.pretty ? '/' : (STATIC_BASE_URL + argv.build + '/');

  const entrypoints = ['index.html', 'error.html', 'upgrade.html', 'cast.html', 'embed.html'];
  const htmlStream = gulp.src(entrypoints)
    .pipe(scripts.mutateHTML.gulp(function() {

      if (!argv.pretty) {
        const dev = this.head.querySelector('#DEV');

        dev && dev.remove();
      }

      scripts.insertEs5Adapter(this, staticUrl);

      // Fix top-level HTML/CSS imports to include static base.
      const relativeLinks = Array.from(this.head.querySelectorAll('link:not([href^="/"])'));
      relativeLinks.forEach(link => {
        link.href = staticUrl + link.href;
      });

      this.body.setAttribute('data-static', staticUrl);
      this.body.setAttribute('data-version', STATIC_VERSION);
    }))
    .pipe($.htmlmin(HTMLMIN_OPTIONS))
    .pipe(scripts.fanout(SCENE_CONFIG))
    .pipe(scripts.i18nReplace({
      strict: !!argv.strict,
      path: '_messages',
    }))
    .pipe(gulp.dest(DIST_PROD_DIR));

  const jsStream = gulp.src(['sw.js'])
    .pipe($.replace('<STATIC_VERSION>', STATIC_VERSION))
    .pipe($.replace('<STATIC_HOST>', STATIC_BASE_URL))
    .pipe(gulp.dest(DIST_PROD_DIR));

  return scripts.merge(htmlStream, jsStream);
});

gulp.task('build-prod-manifest', function() {
  return gulp.src(['manifest.json'])
    .pipe(scripts.i18nManifest({path: '_messages'}))
    .pipe(gulp.dest(DIST_PROD_DIR));
});

// copy needed assets (images, sounds, polymer elements, etc) to dist directories
gulp.task('copy-assets', ['bundle', 'build-prod', 'build-prod-manifest'], function() {
  const staticStream = gulp.src([
    'audio/*',
    'images/**/*',
    '!images/og/*',  // don't include OG images, too large
    'third_party/**',
    'sass/*.css',
    'scenes/**/img/**/*.{png,jpg,svg,gif,cur,mp4}',
    'elements/**/img/*.{png,jpg,svg,gif,mp4}',
    'components/webcomponentsjs/*.js',
    'components/url/*.js',
    'js/ccsender.html',
    // TODO(samthor): Better support for custom scenes (#1679).
    'scenes/snowflake/snowflake-maker/{media,third-party}/**',
    'scenes/snowball/models/*'
  ], {base: './'})
    .pipe(gulp.dest(DIST_STATIC_DIR));

  // include misc assets from the top level of santatracker
  const prodStream = gulp.src([
    'sw-dummy.js',
    'robots.txt',
    'images/*',
    'images/og/*',
  ], {base: './'})
    .pipe(gulp.dest(DIST_PROD_DIR));

  return scripts.merge(staticStream, prodStream);
});

// builds a JSON manifest file containing files and hashes
gulp.task('build-contents', ['copy-assets'], function() {
  const stream = scripts.fileManifest(STATIC_VERSION, DIST_STATIC_DIR);
  return gulp.src([`${DIST_STATIC_DIR}/**/*`])
    .pipe(stream)
    .pipe(gulp.dest(DIST_STATIC_DIR));
});

// clean + build a distribution version
gulp.task('dist', function(callback) {
  if (!argv.compile) {
    gutil.log(gutil.colors.red('Warning!'),
        'Use', gutil.colors.green('--compile'), 'to build scenes for production');
  }

  // nb. 'build-contents' is our leaf here, as it depends on everything else. Be careful what deps
  // you list here, because they're not part of the normal Gulp dependency chain.
  require('run-sequence')('rm-dist', 'build-contents', 'announce-dist', callback);
});

gulp.task('announce-dist', function() {
  gutil.log('Built version', gutil.colors.red(STATIC_VERSION));
});

gulp.task('watch', function() {
  gulp.watch(SASS_FILES, ['sass']);
  gulp.watch(CLOSURE_FILES, ['compile-scenes']);
  gulp.watch(JS_FILES, ['compile-js']);
});

gulp.task('serve', ['default', 'watch'], function() {
  const livereloadFiles = ['**/*.css', '**/*.min.js', '**/*.html'];

  const simplePath = new RegExp(/^\/(\w+)\.html(|\?.*)$/);
  const fanoutHelper = function(req, res, next) {
    // If we match a file which would be a fanout of index.html in prod, serve index.html instead.
    const match = simplePath.exec(req.originalUrl);
    if (match && (SCENE_FANOUT.includes(match[1]) || 'unknown' === match[1])) {
      req.url = '/index.html';
    }
    return next();
  };

  const firstScene = ARG_SCENES[0];
  const browserSync = require('browser-sync').create();
  browserSync.init({
    files: livereloadFiles,
    watchOptions: {
      ignored: ['dist_static/', 'dist_prod/'],
    },
    injectChanges: false,
    middleware: [fanoutHelper],
    port: argv.port,
    server: ['.'],
    startPath: firstScene ? `/${firstScene}.html` : '/',
    ui: {port: argv.port + 1},
  });
});

gulp.task('serve-prod', cb => {
  const prod = connect();

  prod.use(serveStatic(PROD_DIR, { index: 'index.html' }));
  prod.use(serveStatic(STATIC_DIR, { index: false }));

  prod.listen(argv.port);

  gutil.log(`Serving prod on port ${argv.port}`);
});

gulp.task('default', ['sass', 'compile-js', 'compile-scenes']);<|MERGE_RESOLUTION|>--- conflicted
+++ resolved
@@ -124,11 +124,7 @@
 const SCENE_FANOUT = Object.keys(SCENE_CONFIG).filter((key) => SCENE_CONFIG[key].fanout !== false);
 
 // List of scene names to serve.
-<<<<<<< HEAD
-const ARG_SCENES = argv.scene.split(',').filter((sceneName) => sceneName); 
-=======
 const ARG_SCENES = argv.scene.split(',').filter((sceneName) => sceneName);
->>>>>>> f669b10d
 const COMPILE_SCENES = (function() {
   if (!ARG_SCENES.length) {
     // compile all scenes
@@ -279,9 +275,6 @@
     const prefixCode =
         'var global=window,app=this.app;var $jscomp=this[\'$jscomp\']={global:global};';
     const mustCompile =
-<<<<<<< HEAD
-        Boolean(argv.compile || libraries.length || config.closureLibrary || config.isFrame);
-=======
         Boolean(argv.compile || libraries.length || config.closureLibrary || config.isFrame || config.es2015);
 
     // If some options are appended to the config, they seem to be ignored by the
@@ -291,7 +284,6 @@
             new_type_inf: null
           }
         : {};
->>>>>>> f669b10d
 
     const compilerFlags = addCompilerFlagOptions(Object.assign(prependOptions, {
       js: compilerSrc,
@@ -313,11 +305,7 @@
           `var scenes = scenes || {};\n` +
           `scenes.${sceneName} = scenes.${sceneName} || {};\n` +
           `(function(){${prefixCode}%output%}).call({app: scenes.${sceneName}});`,
-<<<<<<< HEAD
-    });
-=======
     }));
->>>>>>> f669b10d
 
     const compilerStream = $.closureCompiler({
       compilerPath: COMPILER_PATH,
