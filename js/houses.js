/*
 * Copyright 2015 Google Inc. All rights reserved.
 *
 * Licensed under the Apache License, Version 2.0 (the "License"); you may not
 * use this file except in compliance with the License. You may obtain a copy of
 * the License at
 *
 *     http://www.apache.org/licenses/LICENSE-2.0
 *
 * Unless required by applicable law or agreed to in writing, software
 * distributed under the License is distributed on an "AS IS" BASIS, WITHOUT
 * WARRANTIES OR CONDITIONS OF ANY KIND, either express or implied. See the
 * License for the specific language governing permissions and limitations under
 * the License.
 */

// Note: launch dates need to be parsed in 'Dec 1, 2014' formatted.
// Date('yyyy-mm-dd') produces a UTC date. We want local dates.
// https://developer.mozilla.org/en-US/docs/Web/JavaScript/Reference/Global_Objects/Date/parse#Differences_in_assumed_time-zone

window.HOUSES = [{
  module: "airport",
  iced: true,
  color: '#fdbe27',
  launchDate: new Date('Dec 1, 2014'),
  hideDate: true,
  category: "play"
}, {
  module: "traditions",
  iced: true,
  color: '#fdbe27',
  launchDate: new Date('Dec 1, 2014'),
  hideDate: true,
  category: "learn"
}, {
  module: "codelab",
  iced: true,
  color: '#9a519f',
  launchDate: new Date('Dec 1, 2014'),
  hideDate: true,
  category: "learn"
}, {
  module: "app",
  iced: true,
  launchDate: new Date('Dec 1, 2014'),
  hideDate: true,
  category: "play",
  link: 'https://play.google.com/store/apps/details?id=com.google.android.apps.santatracker'
}, {
  module: "seasonofgiving",
  iced: true,
  color: '#9dca3b',
  launchDate: new Date('Dec 1, 2014'),
  category: "learn"
}, {
  module: "santasback",
  iced: true,
  color: '#00c6ed',
  launchDate: new Date('Dec 2, 2014'),
  category: "watch"
}, {
  module: "santaselfie",
  iced: true,
  color: '#4172e8',
  launchDate: new Date('Dec 3, 2014'),
  category: "play"
}, {
  module: "translations",
  iced: true,
  color: '#558b2f',
  launchDate: new Date('Dec 4, 2014'),
  category: "learn"
}, {
<<<<<<< HEAD
  module: "elf-car",
=======
  // optionally used instead of "streetview" in some regions
  module: "callfromsanta",
  iced: true,
  color: '#00c6ed',
  launchDate: new Date('Dec 5, 2014'),
  category: "play"
}, {
  // optionally used instead of "callfromsanta" in some regions
  module: "streetview",
>>>>>>> 2b859986
  iced: true,
  launchDate: new Date('Dec 5, 2014'),
  category: "watch"
}, {
  module: "presentdrop",
  iced: true,
  color: '#00c6ed',
  launchDate: new Date('Dec 6, 2014'),
  category: "play"
}, {
  module: "santasearch",
  iced: true,
  launchDate: new Date('Dec 7, 2014'),
  category: "play"
}, {
  module: "windtunnel",
  iced: true,
  color: '#00c6ed',
  launchDate: new Date('Dec 8, 2014'),
  category: "play"
}, {
  module: "racer",
  iced: true,
  color: '#00c6ed',
  launchDate: new Date('Dec 9, 2014'),
  category: "play"
}, {
  module: "jamband",
  iced: true,
  color: '#fdbe27',
  launchDate: new Date('Dec 10, 2014'),
  category: "play"
}, {
  module: "gumball",
  iced: true,
  color: '#fdbe27',
  launchDate: new Date('Dec 11, 2014'),
  category: "play"
}, {
  module: "postcard",
  iced: true,
  color: '#00c6ed',
  launchDate: new Date('Dec 12, 2014'),
  category: "play"
}, {
  module: "jetpack",
  iced: true,
  color: '#9a519f',
  launchDate: new Date('Dec 13, 2014'),
  category: "play"
}, {
  module: "boatload",
  iced: true,
  color: '#00c6ed',
  launchDate: new Date('Dec 14, 2014'),
  category: "play"
}, {
  module: "mercator",
  iced: true,
  color: '#00c6ed',
  launchDate: new Date('Dec 15, 2014'),
  category: "play"
}, {
  module: "presentbounce",
  iced: true,
  color: '#4172e8',
  launchDate: new Date('Dec 16, 2014'),
  category: "play"
}, {
  module: "codeboogie",
  iced: true,
  color: '#9a519f',
  launchDate: new Date('Dec 17, 2014'),
  category: "play"
}, {
  // optionally used instead of "streetview" in some regions
  module: "callfromsanta",
  iced: true,
  color: '#00c6ed',
  launchDate: new Date('Dec 18, 2014'),
  category: "play"
}, {
  // optionally used instead of "callfromsanta" in some regions
  module: "streetview",
  iced: true,
  launchDate: new Date('Dec 18, 2014'),
  category: "play"
}, {
  module: "citylights",
  iced: true,
  color: '#283344',
  launchDate: new Date('Dec 19, 2014'),
  category: "learn"
}, {
  module: "commandcentre",
  iced: true,
  color: '#00c6ed',
  launchDate: new Date('Dec 20, 2014'),
  category: "watch"
}, {
  module: "seasonofcaring",
  iced: true,
  color: '#9dca3b',
  launchDate: new Date('Dec 21, 2014'),
  category: "learn"
}, {
  module: "matching",
  iced: true,
  color: '#00c6ed',
  launchDate: new Date('Dec 22, 2014'),
  category: "play"
}, {
  module: "liftoff",
  iced: true,
  color: '#00c6ed',
  launchDate: new Date('Dec 23, 2014'),
  category: "watch"
}];<|MERGE_RESOLUTION|>--- conflicted
+++ resolved
@@ -71,20 +71,9 @@
   launchDate: new Date('Dec 4, 2014'),
   category: "learn"
 }, {
-<<<<<<< HEAD
   module: "elf-car",
-=======
-  // optionally used instead of "streetview" in some regions
-  module: "callfromsanta",
   iced: true,
   color: '#00c6ed',
-  launchDate: new Date('Dec 5, 2014'),
-  category: "play"
-}, {
-  // optionally used instead of "callfromsanta" in some regions
-  module: "streetview",
->>>>>>> 2b859986
-  iced: true,
   launchDate: new Date('Dec 5, 2014'),
   category: "watch"
 }, {
@@ -159,7 +148,7 @@
   launchDate: new Date('Dec 17, 2014'),
   category: "play"
 }, {
-  // optionally used instead of "streetview" in some regions
+  // optionally used instead of "briefing" in some regions
   module: "callfromsanta",
   iced: true,
   color: '#00c6ed',
@@ -167,7 +156,7 @@
   category: "play"
 }, {
   // optionally used instead of "callfromsanta" in some regions
-  module: "streetview",
+  module: "briefing",
   iced: true,
   launchDate: new Date('Dec 18, 2014'),
   category: "play"
