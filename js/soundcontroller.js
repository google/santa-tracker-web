/*
 * Copyright 2015 Google Inc. All rights reserved.
 *
 * Licensed under the Apache License, Version 2.0 (the "License"); you may not
 * use this file except in compliance with the License. You may obtain a copy of
 * the License at
 *
 *     http://www.apache.org/licenses/LICENSE-2.0
 *
 * Unless required by applicable law or agreed to in writing, software
 * distributed under the License is distributed on an "AS IS" BASIS, WITHOUT
 * WARRANTIES OR CONDITIONS OF ANY KIND, either express or implied. See the
 * License for the specific language governing permissions and limitations under
 * the License.
 */

/* global Klang */

/**
 * @constructor
 * @struct
 * @param {function(string)} loadCallback Callback to be notified when a set of
 *     sounds are loaded.
 */
function SoundController(loadCallback) {
  // load Klang
  var klangScript = document.createElement('script');
  klangScript.src = SoundController.klangSrc_;

  klangScript.addEventListener('load', this.loadKlangConfig_.bind(this));
  document.head.appendChild(klangScript);

  /**
   * A queue of the sounds to load as soon as Klang is ready to go.
   * @private {!Array<string>}
   */
  this.loadQueue_ = [];

  /**
   * A queue of the sounds to play as soon as the currently loading sounds
   * finish downloading.
   * @private {!Array<SoundController.SoundDetail>}
   */
  this.soundQueue_ = [];

  /**
   * Whether Klang and the config file have finished loading.
   * @private {boolean}
   */
  this.klangLoaded_ = false;

  /**
   * The name of the most recently requested set of sounds, or null if the last
   * requested set of sounds is loaded.
   * @private {?string}
   */
  this.loadingSounds_ = null;

  /**
   * Optional callback to be notified when a set of sounds are loaded.
   * @private {function(string)}
   */
  this.loadCallback_ = loadCallback;
}

/**
 * Sounds can be played by either directly by supplying the name, or as an
 * object with the sound name and any optional arguments necessary to play it.
 * @typedef {string|{name: string, args: (Array<*>|undefined)}}
 */
SoundController.SoundDetail;

/**
 * Klang script source URL.
 * @private {string}
 */
SoundController.klangSrc_ = 'third_party/lib/klang/klang.js';

/**
 * Klang config file URL.
 * @private {string}
 */
<<<<<<< HEAD
//SoundController.klangConfigSrc_ = 'third_party/lib/klang/config.json';
SoundController.klangConfigSrc_ = 'third_party/lib/klang/config.js';

=======
//SoundController.klangConfigSrc_ = 'third_party/lib/klang/config.json'; // old
SoundController.klangConfigSrc_ = 'https://klangfiles.s3.amazonaws.com/uploads/projects/QzFwI/config.json'
>>>>>>> ae89fe0e

/**
 * Loads the Klang config file; called onload of the Klang library.
 * @private
 */
SoundController.prototype.loadKlangConfig_ = function() {
  // load config script
  Klang.init(SoundController.klangConfigSrc_, function(success) {
    if (success) {
      Klang.loggingEnabled=true;
      console.log('Klang loaded');
      this.klangLoaded_ = true;

      // Run any queued loads of sound sets. Usually only one set of sounds has
      // been queued, but prioritize the most recent in case of more.
      for (var i = this.loadQueue_.length - 1; i >= 0; i--) {
        this.triggerSoundsLoad_(this.loadQueue_[i]);
      }
      this.loadQueue_ = [];
    } else {
      console.log('Klang failed to load');
    }
  }.bind(this));
};

/**
 * Load a set of sounds based on a `sound-preload` event.
 * @param {{detail: SoundController.SoundDetail}} loadEvent
 */
SoundController.prototype.loadSounds = function(loadEvent) {
  this.loadingSounds_ = /** @type {string} */(loadEvent.detail);

  // a new load has been triggered, so cancel any existing queued ambient sounds
  this.soundQueue_ = [];

  if (!this.klangLoaded_) {
    // Sound loads predominantly only happen in onPreload, so will only be
    // done once, so if Klang hasn't finished loading, queue sound load calls.
    this.loadQueue_.push(this.loadingSounds_);
    return;
  }
  
  this.triggerSoundsLoad_(this.loadingSounds_);
};

/**
 * Actually trigger the sound load via Klang. Should not be called until after
 * Klang has finished loading.
 * @param {string} soundsName
 * @private
 */
SoundController.prototype.triggerSoundsLoad_ = function(soundsName) {
  // Klang is already loaded, so attempt to load sound files
  Klang.triggerEvent(soundsName,
    function success() {
      // If this is also the most recently loaded set of sounds, play all queued
      // ambient sounds and clear queue.
      if (soundsName === this.loadingSounds_) {
        for (var i = 0; i < this.soundQueue_.length; i++) {
          // Fine to play them all. Klang appears to correctly handle running
          // even scene_start and scene_end ambient sounds back to back.
          console.log('Klang: playing queued sound ' + this.soundQueue_[i]);
          this.triggerSound_(this.soundQueue_[i]);
        }
        this.loadingSounds_ = null;
        this.soundQueue_ = [];
      }

      // Signal that sounds have loaded (after any queued sounds have begun).
      this.loadCallback_(soundsName);
      console.log('Klang: loaded sound ' + soundsName);
    }.bind(this),
    function progress() {
      // for now, we don't care about this
    },
    function failure() {
      console.warn('Klang failed to load ' + soundsName);
      if (soundsName === this.loadingSounds_) {
        this.loadingSounds_ = null;
        this.soundQueue_ = [];
      }
    }.bind(this));
};

/**
 * Play a Klang ambient-sound "script" based on a`sound-ambient` event.
 * Ambient sounds include the soundtrack and any environmental noises that are
 * scripted in a sequence inside of Klang's config file.
 * @param {{detail: SoundController.SoundDetail}} loadEvent
 */
SoundController.prototype.playAmbientSounds = function(loadEvent) {
  // ambient sounds are important, so queue them up if the last load (or loading
  // Klang itself) hasn't finished yet
  if (!this.klangLoaded_ || this.loadingSounds_) {
    this.soundQueue_.push(loadEvent.detail);
  } else {
    console.log('Klang: playing sound ' + loadEvent.detail);
    this.triggerSound_(loadEvent.detail);
  }
};

/**
 * Play a transient sound based on a `sound-trigger` event. Transient sounds are
 * sounds like an on-click sound, or a missed-objective sound in a game.
 * @param {{detail: SoundController.SoundDetail}} loadEvent
 */
SoundController.prototype.playSound = function(loadEvent) {
  // transient sounds aren't important, so attempt to play if Klang itself is
  // loaded, even if the scene's sounds are not. Some sounds are shared between
  // scenes, so it's possible it's already loaded, and if not, this particular
  // sound event likely won't be relevant by the time it is loaded.
  if (this.klangLoaded_) {
    this.triggerSound_(loadEvent.detail);
  }
};

/**
 * Actually trigger the sound via Klang. Should not be called until after Klang
 * has finished loading.
 * @param {SoundController.SoundDetail} sound
 * @private
 */
SoundController.prototype.triggerSound_ = function(sound) {

  var soundName = typeof sound === 'string' ? sound : sound.name;
  var args = [soundName];
  if (sound.args && Array.isArray(sound.args)) {
    [].push.apply(args, sound.args);
  }
  Klang.triggerEvent.apply(Klang, args);
};<|MERGE_RESOLUTION|>--- conflicted
+++ resolved
@@ -80,14 +80,9 @@
  * Klang config file URL.
  * @private {string}
  */
-<<<<<<< HEAD
 //SoundController.klangConfigSrc_ = 'third_party/lib/klang/config.json';
 SoundController.klangConfigSrc_ = 'third_party/lib/klang/config.js';
 
-=======
-//SoundController.klangConfigSrc_ = 'third_party/lib/klang/config.json'; // old
-SoundController.klangConfigSrc_ = 'https://klangfiles.s3.amazonaws.com/uploads/projects/QzFwI/config.json'
->>>>>>> ae89fe0e
 
 /**
  * Loads the Klang config file; called onload of the Klang library.
@@ -97,7 +92,6 @@
   // load config script
   Klang.init(SoundController.klangConfigSrc_, function(success) {
     if (success) {
-      Klang.loggingEnabled=true;
       console.log('Klang loaded');
       this.klangLoaded_ = true;
 
@@ -184,7 +178,7 @@
   if (!this.klangLoaded_ || this.loadingSounds_) {
     this.soundQueue_.push(loadEvent.detail);
   } else {
-    console.log('Klang: playing sound ' + loadEvent.detail);
+    //console.log('Klang: playing sound ' + loadEvent.detail);
     this.triggerSound_(loadEvent.detail);
   }
 };
@@ -211,11 +205,12 @@
  * @private
  */
 SoundController.prototype.triggerSound_ = function(sound) {
-
   var soundName = typeof sound === 'string' ? sound : sound.name;
   var args = [soundName];
+
   if (sound.args && Array.isArray(sound.args)) {
     [].push.apply(args, sound.args);
   }
+
   Klang.triggerEvent.apply(Klang, args);
 };