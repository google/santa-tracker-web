/*
 * Copyright 2015 Google Inc. All rights reserved.
 *
 * Licensed under the Apache License, Version 2.0 (the "License"); you may not
 * use this file except in compliance with the License. You may obtain a copy of
 * the License at
 *
 *     http://www.apache.org/licenses/LICENSE-2.0
 *
 * Unless required by applicable law or agreed to in writing, software
 * distributed under the License is distributed on an "AS IS" BASIS, WITHOUT
 * WARRANTIES OR CONDITIONS OF ANY KIND, either express or implied. See the
 * License for the specific language governing permissions and limitations under
 * the License.
 */

goog.provide('SoundController');

/**
 * Klang script source URL.
 */
const klangSrc = 'third_party/lib/klang/klang.js';

/**
 * Klang config file URL.
 */
const klangConfigSrc = 'third_party/lib/klang/config.js';
const klangDebugSrc = 'http://klangfiles.s3.amazonaws.com/uploads/projects/Wghqk/config.js';
const loadLocally = true;

//const klangConfigSrc = 'http://klangfiles.s3.amazonaws.com/uploads/projects/bNsac/config.js';

/**
 * @constructor
 * @struct
 * @param {string} baseUrl to load resources under
 * @export
 */
SoundController = function SoundController(baseUrl) {
  /** @private {!Promise<void>} */
  this.klangLoaded_ = new Promise((resolve, reject) => {
    const klangScript = document.createElement('script');
    klangScript.src = baseUrl + klangSrc;
    klangScript.onload = () => {
      // resolve klangLoaded_ when the config is loaded
      resolve(this.loadKlangConfig_(baseUrl));
    };
    klangScript.onerror = reject;
    document.head.appendChild(klangScript);
  });

  /** @private {boolean} */
  this.isKlangLoaded_ = false;

  /**
   * The name of the most recently requested set of sounds, or null if the last
   * requested set of sounds is loaded.
   * @private {?string}
   */
  this.loadingSounds_ = null;

  // run op to set sync bool
  this.klangLoaded_.then(() => this.isKlangLoaded_ = true);
}

/**
 * Sounds can be played by either directly by supplying the name, or as an
 * object with the sound name and any optional arguments necessary to play it.
 * @typedef {string|{name: string, args: (Array<*>|undefined)}}
 */
SoundController.SoundDetail;

/**
 * Loads the Klang config file; called onload of the Klang library.
 * @param {string} baseUrl to load resources under
 * @return {!Promise<void>}
 * @private
 */
<<<<<<< HEAD
SoundController.prototype.loadKlangConfig_ = function() {
  // load config script
  var url = loadLocally ? this.baseUrl_ + klangConfigSrc : klangDebugSrc;
  Klang.init(url, (success) => {

    if (!success) {
      return console.warn('Klang failed to load');
    }

    this.klangLoaded_ = true;

    document.addEventListener('touchend', function startIOS() {
      Klang.initIOS();
      console.debug('initIOS');
      document.removeEventListener('touchend', startIOS);
    });
=======
SoundController.prototype.loadKlangConfig_ = function(baseUrl) {
  return new Promise((resolve, reject) => {
    Klang.init(baseUrl + klangConfigSrc, (success) => {
      if (!success) {
        reject(new Error('Klang failed to load config'));
        return;
      }

      document.addEventListener('touchend', function startIOS() {
        Klang.initIOS();
        console.debug('initIOS');
        document.removeEventListener('touchend', startIOS);
      });
>>>>>>> 849cc818

      resolve();
    });
  });
};

/**
 * Load a set of sounds, returning a Promise for their load.
 * @param {{detail: string}} loadEvent
 * @return {!Promise<void>}
 * @export
 */
SoundController.prototype.loadSounds = function(loadEvent) {
  this.loadingSounds_ = loadEvent.detail;

  return this.klangLoaded_.then(() => {
    // once Klang is loaded...
    return new Promise((resolve, reject) => {
      if (loadEvent.detail === this.loadingSounds_) {
        // TODO(samthor): This is disused now that we're Promise-based.
        this.loadingSounds_ = null;
      }

      Klang.triggerEvent(loadEvent.detail, resolve, () => {}, reject);
    });
  });
};

/**
 * Play a Klang ambient-sound "script" based on a`sound-ambient` event.
 * Ambient sounds include the soundtrack and any environmental noises that are
 * scripted in a sequence inside of Klang's config file.
 * @param {{detail: SoundController.SoundDetail}} loadEvent
 * @return {!Promise<void>}
 * @export
 */
SoundController.prototype.playAmbientSounds = function(loadEvent) {
  return this.klangLoaded_.then(() => this.triggerSound_(loadEvent.detail));
};

/**
 * Play a transient sound based on a `sound-trigger` event. Transient sounds are
 * sounds like an on-click sound, or a missed-objective sound in a game.
 * @param {{detail: SoundController.SoundDetail}} loadEvent
 * @export
 */
SoundController.prototype.playSound = function(loadEvent) {
  // transient sounds aren't important, so attempt to play if Klang itself is
  // loaded, even if the scene's sounds are not. Some sounds are shared between
  // scenes, so it's possible it's already loaded, and if not, this particular
  // sound event likely won't be relevant by the time it is loaded.
  if (this.isKlangLoaded_) {
    this.triggerSound_(loadEvent.detail);
  }
};

/**
 * Actually trigger the sound via Klang. Should not be called until after Klang
 * has finished loading.
 * @param {SoundController.SoundDetail} sound
 * @private
 */
SoundController.prototype.triggerSound_ = function(sound) {
  const soundName = (typeof sound === 'string') ? sound : sound.name;
  const args = [soundName];

  if (sound['args'] && Array.isArray(sound['args'])) {
    [].push.apply(args, sound['args']);
  }
  Klang.triggerEvent.apply(Klang, args);
};<|MERGE_RESOLUTION|>--- conflicted
+++ resolved
@@ -25,9 +25,6 @@
  * Klang config file URL.
  */
 const klangConfigSrc = 'third_party/lib/klang/config.js';
-const klangDebugSrc = 'http://klangfiles.s3.amazonaws.com/uploads/projects/Wghqk/config.js';
-const loadLocally = true;
-
 //const klangConfigSrc = 'http://klangfiles.s3.amazonaws.com/uploads/projects/bNsac/config.js';
 
 /**
@@ -76,24 +73,6 @@
  * @return {!Promise<void>}
  * @private
  */
-<<<<<<< HEAD
-SoundController.prototype.loadKlangConfig_ = function() {
-  // load config script
-  var url = loadLocally ? this.baseUrl_ + klangConfigSrc : klangDebugSrc;
-  Klang.init(url, (success) => {
-
-    if (!success) {
-      return console.warn('Klang failed to load');
-    }
-
-    this.klangLoaded_ = true;
-
-    document.addEventListener('touchend', function startIOS() {
-      Klang.initIOS();
-      console.debug('initIOS');
-      document.removeEventListener('touchend', startIOS);
-    });
-=======
 SoundController.prototype.loadKlangConfig_ = function(baseUrl) {
   return new Promise((resolve, reject) => {
     Klang.init(baseUrl + klangConfigSrc, (success) => {
@@ -107,7 +86,6 @@
         console.debug('initIOS');
         document.removeEventListener('touchend', startIOS);
       });
->>>>>>> 849cc818
 
       resolve();
     });
