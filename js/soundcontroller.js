--- conflicted
+++ resolved
@@ -25,8 +25,8 @@
  * Klang config file URL.
  */
 const klangConfigSrc = 'third_party/lib/klang/config.js';
-const klangDebugSrc = 'http://klangfiles.s3.amazonaws.com/uploads/projects/Wghqk/config.js';
-const loadLocally = true;
+//const klangConfigSrc = 'http://klangfiles.s3.amazonaws.com/uploads/projects/bNsac/config.js';
+
 /**
  * @constructor
  * @struct
@@ -73,23 +73,6 @@
  * @return {!Promise<void>}
  * @private
  */
-<<<<<<< HEAD
-SoundController.prototype.loadKlangConfig_ = function() {
-  // load config script
-  var url = loadLocally ? this.baseUrl_ + klangConfigSrc : klangDebugSrc;
-  Klang.init(url, (success) => {
-    if (!success) {
-      return console.warn('Klang failed to load');
-    }
-
-    this.klangLoaded_ = true;
-
-    document.addEventListener('touchend', function startIOS() {
-      Klang.initIOS();
-      console.debug('initIOS');
-      document.removeEventListener('touchend', startIOS);
-    });
-=======
 SoundController.prototype.loadKlangConfig_ = function(baseUrl) {
   return new Promise((resolve, reject) => {
     Klang.init(baseUrl + klangConfigSrc, (success) => {
@@ -103,7 +86,6 @@
         console.debug('initIOS');
         document.removeEventListener('touchend', startIOS);
       });
->>>>>>> f669b10d
 
       resolve();
     });
